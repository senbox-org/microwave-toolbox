<?xml version="1.0" encoding="UTF-8"?>
<project xmlns="http://maven.apache.org/POM/4.0.0" xmlns:xsi="http://www.w3.org/2001/XMLSchema-instance"
         xsi:schemaLocation="http://maven.apache.org/POM/4.0.0 https://maven.apache.org/xsd/maven-4.0.0.xsd">

    <modelVersion>4.0.0</modelVersion>

    <groupId>eu.esa.microwavetbx</groupId>
    <artifactId>microwave-toolbox</artifactId>
    <version>12.0.0-SNAPSHOT</version>
    <name>SNAP Microwave Toolbox</name>
    <url>https://sentinel.esa.int/web/sentinel/toolboxes/sentinel-1</url>
    <description>Tools for SAR Earth Observation</description>

    <packaging>pom</packaging>

    <properties>
        <project.build.sourceEncoding>UTF-8</project.build.sourceEncoding>
        <netbeans.version>RELEASE210</netbeans.version>
        <javahelp.version>2.0.05</javahelp.version>
        <brandingToken>microwavetbx</brandingToken>
        <user.language>en</user.language>

        <skipTests>false</skipTests>
        <surefire.jvm.args>-enableassertions</surefire.jvm.args>
        <maven.build.timestamp.format>yyyyMMdd</maven.build.timestamp.format>
        <buildDate>${maven.build.timestamp}</buildDate>
        <sonar.qualitygate.wait>true</sonar.qualitygate.wait>
        <sonar.java.binaries>**/classes</sonar.java.binaries>
        <sonar.exclusions>*/src</sonar.exclusions>

        <snap.version>12.0.0-SNAPSHOT</snap.version>
        <snap-help-system.version>1.0.0</snap-help-system.version>
        <!--
            microwavetbx.version is the Maven module version.
            microwavetbx.nbmSpecVersion is the NetBeans module specification version.
            It is used to filter manifest.mf and set the manifest's "OpenIDE-Module-Specification-Version" header.
            This is necessary to make NetBeans modules updatable and independent of the Maven version (= microwavetbx.version).
        -->
        <microwavetbx.version>12.0.0-SNAPSHOT</microwavetbx.version>

        <junit.version>4.13.2</junit.version>
        <mockito.version>5.3.1</mockito.version>

        <jblas.version>1.2.6</jblas.version>
        <json-simple.version>1.1.1</json-simple.version>
        <jackson.version>2.17.2</jackson.version>

        <apache-httpclient.version>4.5.14</apache-httpclient.version>
        <apache-httpcore.version>4.4.16</apache-httpcore.version>
        <commons-codec.version>1.15</commons-codec.version>
        <commons-io.version>2.16.1</commons-io.version>
        <commons-math3.version>3.6.1</commons-math3.version>
        <jasypt.version>1.9.3</jasypt.version>
        <javaml.version>0.1.7</javaml.version>
        <jcoord.version>1.0</jcoord.version>
        <jmatio.version>1.5</jmatio.version>
        <json-schema-validator.version>1.5.1</json-schema-validator.version>
        <jsoup.version>1.16.1</jsoup.version>
        <jtransforms.version>2.4</jtransforms.version>
        <opencsv.version>2.1</opencsv.version>

<<<<<<< HEAD
        <maven.build.timestamp.format>yyyyMMdd</maven.build.timestamp.format>
        <buildDate>${maven.build.timestamp}</buildDate>
        <sonar.qualitygate.wait>true</sonar.qualitygate.wait>
        <sonar.java.binaries>**/classes</sonar.java.binaries>
        <sonar.exclusions>*/src</sonar.exclusions>
        <jvm.version>21</jvm.version>
=======
>>>>>>> 39906b66
    </properties>

    <modules>
        <module>jlinda</module>
        <module>rstb</module>
        <module>sar-cloud</module>
        <module>sar-commons</module>
        <module>sar-io</module>
        <module>sar-io-ephemeris</module>
        <module>sar-io-ephemeris-ui</module>
        <module>sar-io-gdal</module>
        <module>sar-op-analysis-ui</module>
        <module>sar-op-calibration</module>
        <module>sar-op-calibration-ui</module>
        <module>sar-op-feature-extraction</module>
        <module>sar-op-feature-extraction-ui</module>
        <module>sar-op-insar</module>
        <module>sar-op-insar-ui</module>
        <module>sar-op-ocean-ui</module>
        <module>sar-op-sar-processing</module>
        <module>sar-op-sar-processing-ui</module>
        <module>sar-op-sentinel1</module>
        <module>sar-op-sentinel1-ui</module>
        <module>sar-op-utilities</module>
        <module>sar-op-utilities-ui</module>
        <module>sar-test-stacks</module>

        <module>microwavetbx-benchmark</module>
        <module>microwavetbx-rcp</module>
        <module>microwavetbx-kit</module>
    </modules>

    <organization>
        <name>SkyWatch Space Applications Inc.</name>
        <url>https://www.skywatch.com</url>
    </organization>
    <inceptionYear>2007</inceptionYear>

    <prerequisites>
        <maven>3.6.3</maven>
    </prerequisites>

    <licenses>
        <license>
            <name>GNU General Public License (GPL)</name>
            <url>https://www.gnu.org/licenses/gpl.html</url>
            <distribution>repo</distribution>
        </license>
    </licenses>

    <issueManagement>
        <system>JIRA</system>
        <url>https://senbox.atlassian.net/</url>
    </issueManagement>

    <scm>
        <connection>scm:git:git://github.com/senbox-org/microwave-toolbox.git</connection>
        <url>https://github.com/senbox-org/microwave-toolbox.git</url>
    </scm>

    <repositories>
        <repository>
            <id>central</id>
            <url>https://repo1.maven.org/maven2/</url>
        </repository>
        <repository>
            <id>snap-repo-public</id>
            <name>Public Maven Repository for SNAP</name>
            <url>https://nexus.snap-ci.ovh/repository/snap-maven-public/</url>
            <releases>
                <enabled>true</enabled>
                <checksumPolicy>warn</checksumPolicy>
            </releases>
            <snapshots>
                <enabled>true</enabled>
                <checksumPolicy>warn</checksumPolicy>
            </snapshots>
        </repository>
    </repositories>

    <pluginRepositories>
        <pluginRepository>
            <id>snap-repo-public</id>
            <name>Public Maven Repository for SNAP</name>
            <url>https://nexus.snap-ci.ovh/repository/snap-maven-public/</url>
            <releases>
                <enabled>true</enabled>
                <checksumPolicy>warn</checksumPolicy>
            </releases>
            <snapshots>
                <enabled>true</enabled>
                <checksumPolicy>warn</checksumPolicy>
            </snapshots>
        </pluginRepository>
    </pluginRepositories>

    <distributionManagement>
        <repository>
            <id>snap-repo-public</id>
            <name>Public Maven Repository for SNAP</name>
            <url>https://nexus.snap-ci.ovh/repository/snap-maven-releases/</url>
            <uniqueVersion>false</uniqueVersion>
        </repository>
        <snapshotRepository>
            <id>snap-repo-public</id>
            <name>Public Maven Snapshot Repository for SNAP</name>
            <url>https://nexus.snap-ci.ovh/repository/snap-maven-snapshot/</url>
            <uniqueVersion>false</uniqueVersion>
        </snapshotRepository>
    </distributionManagement>

    <dependencyManagement>
        <dependencies>

            <!-- Ceres System Level Module ############################################# -->

            <dependency>
                <groupId>org.esa.snap</groupId>
                <artifactId>ceres-core</artifactId>
                <version>${snap.version}</version>
            </dependency>

            <dependency>
                <groupId>org.esa.snap</groupId>
                <artifactId>ceres-binding</artifactId>
                <version>${snap.version}</version>
            </dependency>

            <dependency>
                <groupId>org.esa.snap</groupId>
                <artifactId>ceres-ui</artifactId>
                <version>${snap.version}</version>
            </dependency>

            <dependency>
                <groupId>org.esa.snap</groupId>
                <artifactId>ceres-glayer</artifactId>
                <version>${snap.version}</version>
            </dependency>

            <dependency>
                <groupId>org.esa.snap</groupId>
                <artifactId>ceres-jai</artifactId>
                <version>${snap.version}</version>
            </dependency>

            <dependency>
                <groupId>org.esa.snap</groupId>
                <artifactId>ceres-metadata</artifactId>
                <version>${snap.version}</version>
            </dependency>

            <!-- SNAP Modules ############################################# -->

            <dependency>
                <groupId>org.esa.snap</groupId>
                <artifactId>snap-core</artifactId>
                <version>${snap.version}</version>
            </dependency>
            <dependency>
                <groupId>org.esa.snap</groupId>
                <artifactId>snap-gpf</artifactId>
                <version>${snap.version}</version>
            </dependency>
            <dependency>
                <groupId>org.esa.snap</groupId>
                <artifactId>snap-gpf-ui</artifactId>
                <version>${snap.version}</version>
            </dependency>
            <dependency>
                <groupId>org.esa.snap</groupId>
                <artifactId>snap-ui</artifactId>
                <version>${snap.version}</version>
            </dependency>
            <dependency>
                <groupId>eu.esa.snap.netbeans</groupId>
                <artifactId>snap-help-system</artifactId>
                <version>${snap-help-system.version}</version>
            </dependency>

            <dependency>
                <groupId>org.esa.snap</groupId>
                <artifactId>snap-envisat-reader</artifactId>
                <version>${snap.version}</version>
            </dependency>

            <dependency>
                <groupId>org.esa.snap</groupId>
                <artifactId>snap-geotiff</artifactId>
                <version>${snap.version}</version>
            </dependency>

            <dependency>
                <groupId>org.esa.snap</groupId>
                <artifactId>snap-envi-reader</artifactId>
                <version>${snap.version}</version>
            </dependency>

            <dependency>
                <groupId>org.esa.snap</groupId>
                <artifactId>snap-engine-utilities</artifactId>
                <version>${snap.version}</version>
            </dependency>

            <dependency>
                <groupId>org.esa.snap</groupId>
                <artifactId>snap-graph-builder</artifactId>
                <version>${snap.version}</version>
            </dependency>

            <dependency>
                <groupId>org.esa.snap</groupId>
                <artifactId>snap-dem</artifactId>
                <version>${snap.version}</version>
            </dependency>

            <dependency>
                <groupId>org.esa.snap</groupId>
                <artifactId>snap-rcp</artifactId>
                <version>${snap.version}</version>
            </dependency>

            <dependency>
                <groupId>org.esa.snap</groupId>
                <artifactId>snap-netcdf</artifactId>
                <version>${snap.version}</version>
            </dependency>

            <!-- NetBeans Modules -->

            <dependency>
                <groupId>org.netbeans.api</groupId>
                <artifactId>org-openide-awt</artifactId>
                <version>${netbeans.version}</version>
            </dependency>
            <dependency>
                <groupId>org.netbeans.api</groupId>
                <artifactId>org-openide-modules</artifactId>
                <version>${netbeans.version}</version>
            </dependency>
            <dependency>
                <groupId>org.netbeans.api</groupId>
                <artifactId>org-openide-util</artifactId>
                <version>${netbeans.version}</version>
            </dependency>
            <dependency>
                <groupId>org.netbeans.api</groupId>
                <artifactId>org-openide-util-ui</artifactId>
                <version>${netbeans.version}</version>
            </dependency>
            <dependency>
                <groupId>org.netbeans.api</groupId>
                <artifactId>org-openide-util-lookup</artifactId>
                <version>${netbeans.version}</version>
            </dependency>
            <dependency>
                <groupId>org.netbeans.api</groupId>
                <artifactId>org-openide-filesystems</artifactId>
                <version>${netbeans.version}</version>
            </dependency>
            <dependency>
                <groupId>org.netbeans.api</groupId>
                <artifactId>org-netbeans-api-annotations-common</artifactId>
                <version>${netbeans.version}</version>
            </dependency>
            <dependency>
                <groupId>org.netbeans.api</groupId>
                <artifactId>org-openide-windows</artifactId>
                <version>${netbeans.version}</version>
            </dependency>

            <!-- Microwave Toolbox Modules ############################################# -->

            <dependency>
                <groupId>eu.esa.microwavetbx</groupId>
                <artifactId>sar-cloud</artifactId>
                <version>${microwavetbx.version}</version>
            </dependency>
            <dependency>
                <groupId>eu.esa.microwavetbx</groupId>
                <artifactId>sar-commons</artifactId>
                <version>${microwavetbx.version}</version>
            </dependency>
            <dependency>
                <groupId>eu.esa.microwavetbx</groupId>
                <artifactId>microwavetbx-rcp</artifactId>
                <version>${microwavetbx.version}</version>
            </dependency>
            <dependency>
                <groupId>eu.esa.microwavetbx</groupId>
                <artifactId>sar-op-calibration</artifactId>
                <version>${microwavetbx.version}</version>
            </dependency>
            <dependency>
                <groupId>eu.esa.microwavetbx</groupId>
                <artifactId>sar-io</artifactId>
                <version>${microwavetbx.version}</version>
            </dependency>
            <dependency>
                <groupId>eu.esa.microwavetbx</groupId>
                <artifactId>sar-io-gdal</artifactId>
                <version>${microwavetbx.version}</version>
            </dependency>
            <dependency>
                <groupId>eu.esa.microwavetbx</groupId>
                <artifactId>sar-op-insar</artifactId>
                <version>${microwavetbx.version}</version>
            </dependency>

            <dependency>
                <groupId>org.jlinda</groupId>
                <artifactId>jlinda-core</artifactId>
                <version>${microwavetbx.version}</version>
            </dependency>

            <!-- Apache ############################################# -->

            <dependency>
                <groupId>commons-codec</groupId>
                <artifactId>commons-codec</artifactId>
                <version>${commons-codec.version}</version>
            </dependency>
            <dependency>
                <groupId>org.apache.commons</groupId>
                <artifactId>commons-math3</artifactId>
                <version>${commons-math3.version}</version>
            </dependency>

            <!-- JUnit Libraries ############################################# -->

            <dependency>
                <groupId>junit</groupId>
                <artifactId>junit</artifactId>
                <version>${junit.version}</version>
                <scope>test</scope>
            </dependency>

            <dependency>
                <groupId>org.mockito</groupId>
                <artifactId>mockito-core</artifactId>
                <version>${mockito.version}</version>
                <scope>test</scope>
            </dependency>

            <dependency>
                <groupId>org.esa.snap</groupId>
                <artifactId>ceres-core</artifactId>
                <version>${snap.version}</version>
                <scope>test</scope>
                <type>test-jar</type>
            </dependency>

            <!-- JSoup -->

            <dependency>
                <groupId>org.jsoup</groupId>
                <artifactId>jsoup</artifactId>
                <version>${jsoup.version}</version>
            </dependency>

            <dependency>
                <groupId>edu.emory.mathcs</groupId>
                <artifactId>JTransforms</artifactId>
                <version>${jtransforms.version}</version>
            </dependency>
            <dependency>
                <groupId>org.jblas</groupId>
                <artifactId>jblas</artifactId>
                <version>${jblas.version}</version>
            </dependency>

        </dependencies>
    </dependencyManagement>


    <dependencies>
        <dependency>
            <groupId>junit</groupId>
            <artifactId>junit</artifactId>
        </dependency>
    </dependencies>

    <build>
        <pluginManagement>
            <plugins>
                <plugin>
                    <artifactId>maven-compiler-plugin</artifactId>
                    <version>3.12.1</version>
                    <configuration>
                        <source>${jvm.version}</source>
                        <target>${jvm.version}</target>
                        <debug>true</debug>
                        <encoding>UTF-8</encoding>
                        <excludes>
                            <exclude>.gitignore</exclude>
                        </excludes>
                    </configuration>
                </plugin>

                <plugin>
                    <groupId>com.diffplug.spotless</groupId>
                    <artifactId>spotless-maven-plugin</artifactId>
                    <version>2.40.0</version>
                    <configuration>
                        <java>
                            <includes>
                                <include>src/main/java/**/*.java</include>
                                <include>src/test/java/**/*.java</include>
                            </includes>
                            <!--googleJavaFormat>
                                <version>1.15.0</version>
                                <style>GOOGLE</style>
                            </googleJavaFormat-->
                            <removeUnusedImports/>
                            <trimTrailingWhitespace/>
                            <indent>
                                <spaces>true</spaces>
                                <spacesPerTab>4</spacesPerTab>
                            </indent>
                        </java>
                        <pom>
                            <includes>
                                <include>pom.xml</include>
                            </includes>
                            <indent>
                                <spaces>true</spaces>
                                <spacesPerTab>4</spacesPerTab>
                            </indent>
                        </pom>
                        <yml>
                            <includes>
                                <include>*.yml</include>
                            </includes>
                            <prettier/>
                        </yml>
                    </configuration>
                </plugin>

                <plugin>
                    <artifactId>maven-resources-plugin</artifactId>
                    <version>3.3.1</version>
                    <configuration>
                        <encoding>UTF-8</encoding>
                    </configuration>
                    <executions>
                        <execution>
                            <id>file-manifest</id>
                            <phase>process-sources</phase>
                            <goals>
                                <goal>copy-resources</goal>
                            </goals>
                            <configuration>
                                <outputDirectory>${project.build.directory}/nbm</outputDirectory>
                                <resources>
                                    <resource>
                                        <directory>src/main/nbm</directory>
                                        <filtering>true</filtering>
                                        <includes>
                                            <include>manifest.mf</include>
                                        </includes>
                                    </resource>
                                </resources>
                            </configuration>
                        </execution>
                    </executions>
                </plugin>

                <plugin>
                    <artifactId>maven-deploy-plugin</artifactId>
                    <version>3.1.1</version>
                </plugin>
                <plugin>
                    <artifactId>maven-install-plugin</artifactId>
                    <version>3.1.1</version>
                </plugin>
                <plugin>
                    <artifactId>maven-site-plugin</artifactId>
                    <version>3.12.1</version>
                </plugin>
                <plugin>
                    <groupId>org.apache.maven.plugins</groupId>
                    <artifactId>maven-clean-plugin</artifactId>
                    <version>3.3.2</version>
                </plugin>
                <plugin>
                    <groupId>org.codehaus.mojo</groupId>
                    <artifactId>versions-maven-plugin</artifactId>
                    <version>2.15.0</version>
                </plugin>

                <plugin>
                    <artifactId>maven-source-plugin</artifactId>
                    <version>3.3.1</version>
                    <executions>
                        <execution>
                            <phase>verify</phase>
                            <goals>
                                <goal>jar-no-fork</goal>
                            </goals>
                        </execution>
                    </executions>
                    <configuration>
                        <!-- Source JARs are used in IDEs only, we don't need resources -->
                        <excludeResources>true</excludeResources>
                    </configuration>
                </plugin>

                <plugin>
                    <groupId>org.apache.maven.plugins</groupId>
                    <artifactId>maven-javadoc-plugin</artifactId>
                    <version>3.5.0</version>
                    <configuration>
                        <maxmemory>600m</maxmemory>
                        <links>
                            <link>https://docs.oracle.com/javase/8/docs/api/</link>
                        </links>
                        <subpackages>
                            eu.esa.microwavetbx:eu.esa.sar:org.csa.rstb:org.esa.snap:org.esa.snap.core:org.esa.snap.util:org.esa.snap.dat:org.esa.snap.core.jexp
                        </subpackages>
                        <quiet>false</quiet>
                    </configuration>
                </plugin>

                <plugin>
                    <artifactId>maven-surefire-plugin</artifactId>
                    <version>3.5.0</version>
                    <configuration>
                        <enableAssertions>true</enableAssertions>
                        <!--  to test from the command line mvn test -DskipTests=false -->
                        <skipTests>${skipTests}</skipTests>
                        <printSummary>true</printSummary>
                        <redirectTestOutputToFile>true</redirectTestOutputToFile>
                        <excludes>
                            <exclude>**/TestRaster.java</exclude>
                            <exclude>**/TestHelper$1.java</exclude>
                        </excludes>
                        <systemPropertyVariables>
                            <property>
                                <name>org.esa.snap.testdata.out</name>
                                <value>target/test-data</value>
                            </property>
                        </systemPropertyVariables>
                        <argLine>${surefire.jvm.args} @{argLine}</argLine>
                    </configuration>

                </plugin>

                <plugin>
                    <groupId>org.apache.netbeans.utilities</groupId>
                    <artifactId>nbm-maven-plugin</artifactId>
                    <version>14.0</version>
                    <extensions>true</extensions>
                    <dependencies>
                        <dependency>
                            <groupId>javax.help</groupId>
                            <artifactId>javahelp</artifactId>
                            <version>${javahelp.version}</version>
                        </dependency>
                    </dependencies>
                    <configuration>
                        <moduleType>normal</moduleType>
                        <licenseName>GPL 3</licenseName>
                        <homePageUrl>https://sentinel.esa.int/web/sentinel/toolboxes/sentinel-1</homePageUrl>
                        <licenseFile>${project.basedir}/../LICENSE.html</licenseFile>
                        <cluster>${brandingToken}</cluster>
                        <brandingToken>${brandingToken}</brandingToken>
                        <useOSGiDependencies>false</useOSGiDependencies>
                        <requiresRestart>true</requiresRestart>
                        <keystore>${project.basedir}/../keystore/microwavetbx.ks</keystore>
                        <keystorealias>snap</keystorealias>
                        <keystorepassword>snap-123</keystorepassword>
                        <sourceManifestFile>target/nbm/manifest.mf</sourceManifestFile>
                    </configuration>
                </plugin>
                <plugin>
                    <groupId>org.codehaus.mojo</groupId>
                    <artifactId>build-helper-maven-plugin</artifactId>
                    <version>3.5.0</version>
                    <executions>
                        <execution>
                            <id>create-nbmSpecVersion</id>
                            <goals>
                                <goal>regex-property</goal>
                            </goals>
                            <configuration>
                                <name>microwavetbx.nbmSpecVersion</name>
                                <value>${project.version}</value>
                                <regex>(-SNAPSHOT)|(-rc[0-9]+)</regex>
                                <replacement>.0</replacement>
                                <failIfNoMatch>false</failIfNoMatch>
                            </configuration>
                        </execution>
                        <execution>
                            <id>create-nbmImplVersion</id>
                            <goals>
                                <goal>regex-property</goal>
                            </goals>
                            <configuration>
                                <name>microwavetbx.nbmImplVersion</name>
                                <value>${project.version}</value>
                                <regex>(-SNAPSHOT)|(-rc[0-9]+)</regex>
                                <replacement>.${buildDate}</replacement>
                                <failIfNoMatch>false</failIfNoMatch>
                            </configuration>
                        </execution>
                    </executions>
                </plugin>
                <plugin>
                    <groupId>org.apache.maven.plugins</groupId>
                    <artifactId>maven-jar-plugin</artifactId>
                    <version>3.4.0</version>
                    <executions>
                        <execution>
                            <goals>
                                <goal>test-jar</goal>
                            </goals>
                        </execution>
                    </executions>
                </plugin>
            </plugins>
        </pluginManagement>


        <plugins>
            <plugin>
                <artifactId>maven-clean-plugin</artifactId>
                <configuration>
                    <filesets>
                        <fileset>
                            <directory>target</directory>
                            <includes>
                                <include>**/*</include>
                            </includes>
                        </fileset>
                    </filesets>
                </configuration>
            </plugin>

            <plugin>
                <groupId>org.codehaus.mojo</groupId>
                <artifactId>license-maven-plugin</artifactId>
                <version>1.20</version>
            </plugin>

            <plugin>
                <groupId>org.apache.maven.plugins</groupId>
                <artifactId>maven-enforcer-plugin</artifactId>
                <version>3.4.1</version>
                <executions>
                    <execution>
                        <id>enforce-versions</id>
                        <goals>
                            <goal>enforce</goal>
                        </goals>
                        <configuration>
                            <rules>
                                <requireMavenVersion>
                                    <version>[3.2.5,)</version>
                                </requireMavenVersion>
                                <requireJavaVersion>
                                    <version>11</version>
                                </requireJavaVersion>
                            </rules>
                        </configuration>
                    </execution>
                </executions>
            </plugin>
            <plugin>
                <groupId>org.apache.maven.plugins</groupId>
                <artifactId>maven-jar-plugin</artifactId>
                <executions>
                    <execution>
                        <goals>
                            <goal>test-jar</goal>
                        </goals>
                    </execution>
                </executions>
            </plugin>
            <plugin>
                <groupId>org.jacoco</groupId>
                <artifactId>jacoco-maven-plugin</artifactId>
                <version>0.8.12</version>
                <executions>
                    <execution>
                        <id>prepare-agent</id>
                        <goals>
                            <goal>prepare-agent</goal>
                        </goals>
                    </execution>
                    <execution>
                        <id>generate-code-coverage-report</id>
                        <phase>test</phase>
                        <goals>
                            <goal>report</goal>
                        </goals>
                    </execution>
                </executions>
            </plugin>
        </plugins>

    </build>

    <reporting>
        <plugins>
            <plugin>
                <groupId>org.apache.maven.plugins</groupId>
                <artifactId>maven-javadoc-plugin</artifactId>
                <version>3.5.0</version>
                <reportSets>
                    <reportSet>
                        <id>aggregate</id>
                        <inherited>false</inherited>
                        <reports>
                            <report>aggregate</report>
                        </reports>
                    </reportSet>
                    <reportSet>
                        <id>default</id>
                        <reports>
                            <report>javadoc</report>
                        </reports>
                    </reportSet>
                </reportSets>
            </plugin>
        </plugins>
    </reporting>

    <developers>
        <developer>
            <id>lveci</id>
            <name>Luis Veci</name>
            <email>luis@skywatch.com</email>
            <organization>SkyWatch Space Applications Inc</organization>
            <roles>
                <role>Software Engineering Lead</role>
            </roles>
        </developer>
        <developer>
            <id>junlu</id>
            <name>Jun Lu</name>
            <email>jun@skywatch.com</email>
            <organization>SkyWatch Space Applications Inc</organization>
            <roles>
                <role>SAR Scientist</role>
                <role>Software Engineering</role>
            </roles>
        </developer>
        <developer>
            <id>alex</id>
            <name>Alex McVittie</name>
            <email>alex@skywatch.com</email>
            <organization>SkyWatch Space Applications Inc</organization>
            <roles>
                <role>Software Engineering</role>
            </roles>
        </developer>
        <developer>
            <id>cecilia</id>
            <name>Cecilia Wong</name>
            <email>cecilia@array.ca</email>
            <organization>Array Systems Computing Inc</organization>
            <roles>
                <role>Software Engineering</role>
            </roles>
        </developer>
        <developer>
            <id>serge</id>
            <name>Serge Stankovic</name>
            <email>sstankovic@array.ca</email>
            <organization>Array Systems Computing Inc</organization>
            <roles>
                <role>Software Engineering</role>
            </roles>
        </developer>
        <developer>
            <id>pmar</id>
            <name>Petar Marinkovic</name>
            <email>petar.marinkovic@ppolabs.com</email>
            <organization>PPO.labs</organization>
            <roles>
                <role>InSAR Guru</role>
            </roles>
        </developer>
        <developer>
            <id>norman</id>
            <name>Norman Fomferra</name>
            <email>norman.fomferra@brockmann-consult.de</email>
            <organization>Brockmann Consult</organization>
            <roles>
                <role>BEAM Project Manager</role>
            </roles>
        </developer>
        <developer>
            <id>marcop</id>
            <name>Marco Peters</name>
            <email>marco.peters@brockmann-consult.de</email>
            <organization>Brockmann Consult</organization>
            <roles>
                <role>Java Developer</role>
            </roles>
        </developer>
        <developer>
            <id>marcoz</id>
            <name>Marco Zuehlke</name>
            <email>marco.zuehlke@brockmann-consult.de</email>
            <organization>Brockmann Consult</organization>
            <roles>
                <role>Java Developer</role>
            </roles>
        </developer>
        <developer>
            <id>ralf</id>
            <name>Ralf Quast</name>
            <email>ralf.quast@brockmann-consult.de</email>
            <organization>Brockmann Consult</organization>
            <roles>
                <role>Java Developer</role>
            </roles>
        </developer>
        <developer>
            <id>tom</id>
            <name>Thomas Block</name>
            <email>thomas.block@brockmann-consult.de</email>
            <organization>Brockmann Consult</organization>
            <roles>
                <role>Java Developer</role>
            </roles>
        </developer>
        <developer>
            <id>sabine</id>
            <name>Sabine Embacher</name>
            <email>sabine.embacher@brockmann-consult.de</email>
            <organization>Brockmann Consult</organization>
            <roles>
                <role>Java Developer</role>
            </roles>
        </developer>
    </developers>

    <profiles>
        <profile>
            <id>benchmark</id>
            <modules>
                <module>microwavetbx-benchmark</module>
            </modules>
        </profile>
    </profiles>

</project><|MERGE_RESOLUTION|>--- conflicted
+++ resolved
@@ -58,16 +58,7 @@
         <jsoup.version>1.16.1</jsoup.version>
         <jtransforms.version>2.4</jtransforms.version>
         <opencsv.version>2.1</opencsv.version>
-
-<<<<<<< HEAD
-        <maven.build.timestamp.format>yyyyMMdd</maven.build.timestamp.format>
-        <buildDate>${maven.build.timestamp}</buildDate>
-        <sonar.qualitygate.wait>true</sonar.qualitygate.wait>
-        <sonar.java.binaries>**/classes</sonar.java.binaries>
-        <sonar.exclusions>*/src</sonar.exclusions>
         <jvm.version>21</jvm.version>
-=======
->>>>>>> 39906b66
     </properties>
 
     <modules>
