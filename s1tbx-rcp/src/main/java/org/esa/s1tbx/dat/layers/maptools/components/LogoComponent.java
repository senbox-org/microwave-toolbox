/*
 * Copyright (C) 2014 by Array Systems Computing Inc. http://www.array.ca
 *
 * This program is free software; you can redistribute it and/or modify it
 * under the terms of the GNU General Public License as published by the Free
 * Software Foundation; either version 3 of the License, or (at your option)
 * any later version.
 * This program is distributed in the hope that it will be useful, but WITHOUT
 * ANY WARRANTY; without even the implied warranty of MERCHANTABILITY or
 * FITNESS FOR A PARTICULAR PURPOSE. See the GNU General Public License for
 * more details.
 *
 * You should have received a copy of the GNU General Public License along
 * with this program; if not, see http://www.gnu.org/licenses/
 */
package org.esa.s1tbx.dat.layers.maptools.components;

import org.esa.s1tbx.dat.layers.ScreenPixelConverter;
import org.esa.snap.core.datamodel.RasterDataNode;
import org.esa.snap.ui.UIUtils;

import javax.swing.ImageIcon;
import java.awt.Graphics2D;
import java.awt.Point;
import java.awt.geom.AffineTransform;
import java.awt.image.BufferedImage;

/**
 * map tools logo component
 */
public class LogoComponent implements MapToolsComponent {

<<<<<<< HEAD
    private static final ImageIcon logoIcon = UIUtils.loadImageIcon("/org/esa/s1tbx/dat/icons/SNAP_Icon_128.jpg", LogoComponent.class);
=======
    private static final ImageIcon logoIcon = UIUtils.loadImageIcon("/org/esa/s1tbx/dat/icons/SNAP_icon_128.jpg", LogoComponent.class);
>>>>>>> 1f566332
    private final BufferedImage image;
    private final static double marginPct = 0.05;
    private final double scale;
    private final Point point;

    public LogoComponent(final RasterDataNode raster) {

        if(logoIcon != null) {
            image = new BufferedImage(logoIcon.getIconWidth(), logoIcon.getIconHeight(), BufferedImage.TYPE_4BYTE_ABGR);
            final Graphics2D g = image.createGraphics();
            g.drawImage(logoIcon.getImage(), null, null);

            final int rasterWidth = raster.getRasterWidth();
            final int rasterHeight = raster.getRasterHeight();
            final int size = Math.min(rasterWidth, rasterHeight);
            final int margin = (int) (size * marginPct);

            scale = (marginPct * 2 * size) / (double) image.getWidth();
            point = new Point((int) (rasterWidth - (image.getWidth() * scale) - margin),
                    (int) (rasterHeight - (image.getHeight() * scale) - margin));
        }  else {
            image = null;
            scale = 0;
            point = new Point(0,0);
        }
    }

    public void render(final Graphics2D graphics, final ScreenPixelConverter screenPixel) {
        final AffineTransform transformSave = (AffineTransform)graphics.getTransform().clone();
        try {
            final AffineTransform transform = screenPixel.getImageTransform(graphics.getTransform());

            transform.translate(point.x, point.y);
            transform.scale(scale, scale);

            final double[] vpts = new double[2];
            screenPixel.pixelToScreen(point, vpts);

            graphics.translate(vpts[0], vpts[1]);
            double scale = transform.getScaleX();
            graphics.scale(scale, scale);

            graphics.drawRenderedImage(image, null);
        } finally {
            graphics.setTransform(transformSave);
        }
    }
}<|MERGE_RESOLUTION|>--- conflicted
+++ resolved
@@ -30,11 +30,7 @@
  */
 public class LogoComponent implements MapToolsComponent {
 
-<<<<<<< HEAD
-    private static final ImageIcon logoIcon = UIUtils.loadImageIcon("/org/esa/s1tbx/dat/icons/SNAP_Icon_128.jpg", LogoComponent.class);
-=======
     private static final ImageIcon logoIcon = UIUtils.loadImageIcon("/org/esa/s1tbx/dat/icons/SNAP_icon_128.jpg", LogoComponent.class);
->>>>>>> 1f566332
     private final BufferedImage image;
     private final static double marginPct = 0.05;
     private final double scale;
