--- conflicted
+++ resolved
@@ -1,612 +1,608 @@
-<module>
-    <manifestVersion>1.0.0</manifestVersion>
-    <symbolicName>s1tbx-rcp</symbolicName>
-<<<<<<< HEAD
-    <version>2.0.0</version>
-=======
-    <version>1.0.4</version>
->>>>>>> 76577e70
-    <name>S1TBX Rich Client Platform</name>
-
-    <description>S1TBX Rich Client Platform</description>
-
-    <vendor>Array Systems Computing Inc</vendor>
-    <contactAddress>1120 Finch Ave W. Toronto (Canada)</contactAddress>
-    <copyright>(C) 2014 by Array Systems Computing Inc</copyright>
-    <url>http://www.array.ca</url>
-    <licenseUrl>http://www.gnu.org/licenses/gpl.html</licenseUrl>
-    <funding>European Space Agency</funding>
-
-    <dependency>
-        <module>snap-visat-rcp</module>
-    </dependency>
-    <dependency>
-        <module>snap-gpf</module>
-    </dependency>
-    <dependency>
-        <module>snap-core</module>
-    </dependency>
-    <dependency>
-        <module>snap-engine-utilities</module>
-    </dependency>
-    <dependency>
-        <module>snap-graph-builder</module>
-    </dependency>
-
-    <categories>Application,DAT</categories>
-
-    <extension point="snap-ceres-core:applications">
-        <application id="S1TBXMain" class="org.esa.nest.dat.S1TBXMain"/>
-    </extension>
-
-    <extension point="snap-ui:applicationDescriptors">
-        <applicationDescriptor>
-            <applicationId>S1TBXMain</applicationId>
-            <displayName>SENTINEL-1 TOOLBOX</displayName>
-
-            <version>${s1tbx.version}</version>
-            <buildId>${s1tbx.build.id}</buildId>
-            <buildDate>${s1tbx.build.date}</buildDate>
-            <frameIcons>
-                /org/esa/s1tbx/icons/s1_16x.png,
-                /org/esa/s1tbx/icons/s1_24x.png,
-                /org/esa/s1tbx/icons/s1_32x.png,
-                /org/esa/s1tbx/icons/s1_64x.png
-            </frameIcons>
-            <aboutImage>
-                /org/esa/s1tbx/icons/s1tbx-about.png
-            </aboutImage>
-
-            <excludedActions>
-                <id>showDataSources</id>
-                <id>createAsarNrcsBands</id>
-                <id>showHomePage</id>
-                <id>about</id>
-                <id>productGrabber</id>
-                <id>selectTool</id>
-                <id>createDemRelatedBands</id>
-                <id>showImageView</id>
-                <id>processing.preProcessing</id>
-                <id>processing.thematicWater</id>
-                <id>processing.thematicLand</id>
-                <id>processing.imageAnalysis</id>
-                <id>processing.geomOperations</id>
-                <id>orthorectificationAction</id>
-                <id>mosaicAction</id>
-                <id>reprojectionAction</id>
-                <id>flipping</id>
-                <id>createSubsetFromView</id>
-            </excludedActions>
-            <excludedToolViews>
-                <!--id>org.esa.beam.visat.toolviews.worldmap.WorldMapToolView</id-->
-            </excludedToolViews>
-        </applicationDescriptor>
-    </extension>
-
-
-    <extension point="snap-ui:layerSources">
-        <layerSource>
-            <id>maptools-layer-source</id>
-            <name>Mapping Tools</name>
-            <description>Shows cartographic tools</description>
-            <class>org.esa.nest.dat.layers.maptools.MapToolsLayerSource</class>
-        </layerSource>
-    </extension>
-
-    <extension point="snap-ui:layerEditors">
-        <layerEditor>
-            <editor>org.esa.nest.dat.layers.maptools.MapToolsLayerEditor</editor>
-            <layerType>org.esa.nest.dat.layers.maptools.MapToolsLayerType</layerType>
-        </layerEditor>
-    </extension>
-
-    <extension point="snap-ui:toolViews">
-
-        <toolView>
-            <id>org.esa.nest.dat.toolviews.Projects.ProjectsToolView</id>
-            <class>org.esa.nest.dat.toolviews.Projects.ProjectsToolView</class>
-            <title>Project</title>
-            <tabTitle>Project</tabTitle>
-            <mnemonic>P</mnemonic>
-            <accelerator>ctrl alt P</accelerator>
-            <smallIcon>/org/esa/nest/icons/project_view22.png</smallIcon>
-            <largeIcon>/org/esa/nest/icons/project_view30.png</largeIcon>
-            <description>Project View.</description>
-            <initState>DOCKED</initState>
-            <initSide>WEST</initSide>
-            <initIndex>0</initIndex>
-        </toolView>
-
-        <toolView>
-            <id>org.esa.beam.visat.toolviews.stat.StatisticsToolView</id>
-            <class>org.esa.beam.visat.toolviews.stat.StatisticsToolView</class>
-            <title>Analysis View</title>
-            <tabTitle>Statistics</tabTitle>
-            <mnemonic>t</mnemonic>
-            <accelerator>ctrl alt T</accelerator>
-            <description>Display statistics for a selected band.</description>
-            <smallIcon>/org/esa/beam/resources/images/icons/Statistics16.gif</smallIcon>
-            <largeIcon>/org/esa/beam/resources/images/icons/Statistics24.gif</largeIcon>
-            <helpId>statisticsToolView</helpId>
-            <initState>HIDDEN</initState>
-            <initSide>SOUTH</initSide>
-            <initIndex>0</initIndex>
-        </toolView>
-
-    </extension>
-
-    <extension point="snap-ui:actions">
-
-        <action>
-            <id>showProcessorsToolBar</id>
-            <class>org.esa.beam.visat.actions.ShowToolBarAction</class>
-            <context>processorsToolBar</context>
-            <parent>toolBars</parent>
-            <text>Processor Tool Bar</text>
-            <selected>true</selected>
-            <toggle>true</toggle>
-            <shortDescr>Toggle visibility of the tool bar.</shortDescr>
-            <helpId>showViewsToolBar</helpId>
-        </action>
-
-        <action>
-            <id>showLabelsToolBar</id>
-            <class>org.esa.beam.visat.actions.ShowToolBarAction</class>
-            <context>labelsToolBar</context>
-            <parent>toolBars</parent>
-            <text>Labels Tool Bar</text>
-            <selected>true</selected>
-            <toggle>true</toggle>
-            <shortDescr>Toggle visibility of the tool bar.</shortDescr>
-            <helpId>showViewsToolBar</helpId>
-        </action>
-
-        <action>
-            <parent>view</parent>
-            <id>showImageViewNestAction</id>
-            <class>org.esa.nest.dat.actions.ShowImageViewNestAction</class>
-            <placeAfter>showStatusBar</placeAfter>
-            <text>Open Image View</text>
-            <mnemonic>I</mnemonic>
-            <accellerator>control alt I</accellerator>
-            <shortDescr>Open image view.</shortDescr>
-            <description>Open an image view for the selected band or tie-point grid.</description>
-            <context>band,tiePointGrid</context>
-            <smallIcon>icons/ImageView16.gif</smallIcon>
-            <largeIcon>icons/ImageView24.gif</largeIcon>
-            <helpId>imageView</helpId>
-        </action>
-
-        <action>
-            <id>Projects</id>
-            <class>org.esa.beam.visat.actions.ActionGroup</class>
-            <text>Projects</text>
-            <placeBefore>Session</placeBefore>
-            <parent>file</parent>
-        </action>
-
-        <action>
-            <id>newProject</id>
-            <class>org.esa.nest.dat.actions.NewProjectAction</class>
-            <parent>Projects</parent>
-            <placeFirst>true</placeFirst>
-            <text>New Project...</text>
-            <accelerator>control P</accelerator>
-            <shortDescr>Create a new project</shortDescr>
-            <description>Create a new project</description>
-            <smallIcon>/org/esa/nest/icons/project-new.png</smallIcon>
-            <largeIcon>/org/esa/nest/icons/project-new.png</largeIcon>
-            <helpId>newProject</helpId>
-        </action>
-
-        <action>
-            <id>loadProject</id>
-            <class>org.esa.nest.dat.actions.LoadProjectAction</class>
-            <parent>Projects</parent>
-            <text>Load Project...</text>
-            <accelerator>control L</accelerator>
-            <placeAfter>newProject</placeAfter>
-            <shortDescr>Load a project</shortDescr>
-            <description>Load a project</description>
-            <smallIcon>/org/esa/nest/icons/project_sm.png</smallIcon>
-            <largeIcon>/org/esa/nest/icons/project.png</largeIcon>
-            <helpId>loadProject</helpId>
-        </action>
-
-        <action>
-            <id>saveProject</id>
-            <class>org.esa.nest.dat.actions.SaveProjectAction</class>
-            <parent>Projects</parent>
-            <text>Save Project</text>
-            <placeAfter>loadProject</placeAfter>
-            <shortDescr>Save current project</shortDescr>
-            <description>Save current project</description>
-            <smallIcon>icons/Save16.gif</smallIcon>
-            <largeIcon>icons/Save24.gif</largeIcon>
-        </action>
-
-        <action>
-            <id>saveProjectAs</id>
-            <class>org.esa.nest.dat.actions.SaveProjectAsAction</class>
-            <parent>Projects</parent>
-            <text>Save Project As...</text>
-            <placeAfter>saveProject</placeAfter>
-            <shortDescr>Save current project to a new location</shortDescr>
-            <description>Save current project to a new location</description>
-            <smallIcon>icons/Save16.gif</smallIcon>
-            <largeIcon>icons/Save24.gif</largeIcon>
-        </action>
-
-        <action>
-            <id>closeProject</id>
-            <class>org.esa.nest.dat.actions.CloseProjectAction</class>
-            <parent>Projects</parent>
-            <text>Close Project</text>
-            <placeAfter>saveProjectAs</placeAfter>
-            <shortDescr>Close current project</shortDescr>
-            <description>Close current project</description>
-        </action>
-
-        <action>
-            <parent>file</parent>
-            <id>createSubset</id>
-            <class>org.esa.beam.visat.actions.NewAction</class>
-            <text>Create Subset</text>
-            <shortDescr>Create a new Subset data product.</shortDescr>
-            <description>Create a new Subset data product.</description>
-            <smallIcon>icons/New16.gif</smallIcon>
-            <largeIcon>icons/New24.gif</largeIcon>
-            <helpId>new</helpId>
-            <context>product</context>
-            <placeAfter>showProductLibrary</placeAfter>
-        </action>
-
-        <action>
-            <id>reopen</id>
-            <class>org.esa.beam.visat.actions.ActionGroup</class>
-            <parent>file</parent>
-            <text>Reopen</text>
-            <mnemonic>R</mnemonic>
-            <placeAfter>createSubset</placeAfter>
-            <shortDescr>Re-open a BEAM-DIMAP data product.</shortDescr>
-            <longDescr>Re-open a BEAM-DIMAP data product.</longDescr>
-            <smallIcon>icons/History16.gif</smallIcon>
-            <largeIcon>icons/History24.gif</largeIcon>
-            <helpID>reopen</helpID>
-        </action>
-
-        <action>
-            <id>save</id>
-            <class>org.esa.beam.visat.actions.SaveAction</class>
-            <parent>file</parent>
-            <text>Save</text>
-            <mnemonic>S</mnemonic>
-            <placeAfter>Session</placeAfter>
-            <separatorBefore>true</separatorBefore>
-            <shortDescr>Save a BEAM-DIMAP data product.</shortDescr>
-            <description>Save a BEAM-DIMAP data product.</description>
-            <accelerator>control S</accelerator>
-            <smallIcon>icons/Save16.gif</smallIcon>
-            <largeIcon>icons/Save24.gif</largeIcon>
-            <helpId>save</helpId>
-        </action>
-
-        <action>
-            <id>saveAs</id>
-            <class>org.esa.beam.visat.actions.SaveAsAction</class>
-            <parent>file</parent>
-            <text>Save As...</text>
-            <mnemonic>A</mnemonic>
-            <placeAfter>save</placeAfter>
-            <separatorAfter>true</separatorAfter>
-            <shortDescr>Save a BEAM-DIMAP data product with a different name.</shortDescr>
-            <description>Save a BEAM-DIMAP data product with a different name.</description>
-            <smallIcon>icons/SaveAs16.gif</smallIcon>
-            <largeIcon>icons/SaveAs24.gif</largeIcon>
-            <helpId>saveAs</helpId>
-            <context>product</context>
-        </action>
-
-        <action>
-            <id>close</id>
-            <class>org.esa.beam.visat.actions.CloseAction</class>
-            <parent>file</parent>
-            <text>Close</text>
-            <mnemonic>C</mnemonic>
-            <accelerator>control W</accelerator>
-            <placeAfter>saveAs</placeAfter>
-            <shortDescr>Close an open data product.</shortDescr>
-            <description>Close an open data product.</description>
-            <smallIcon>icons/Close16.gif</smallIcon>
-            <largeIcon>icons/Close24.gif</largeIcon>
-            <helpId>close</helpId>
-            <context>product</context>
-        </action>
-
-        <action>
-            <id>closeAll</id>
-            <class>org.esa.beam.visat.actions.CloseAllAction</class>
-            <parent>file</parent>
-            <text>Close All</text>
-            <placeAfter>close</placeAfter>
-            <shortDescr>Closes all opened data products.</shortDescr>
-            <description>Closes all opened data products.</description>
-            <smallIcon>icons/Close16.gif</smallIcon>
-            <largeIcon>icons/Close24.gif</largeIcon>
-            <helpId>closeAll</helpId>
-            <context>product</context>
-        </action>
-
-        <action>
-            <id>closeAllOthers</id>
-            <class>org.esa.nest.dat.actions.CloseAllOthersAction</class>
-            <parent>file</parent>
-            <text>Close All Others</text>
-            <placeAfter>closeAll</placeAfter>
-            <shortDescr>Closes all opened data products other than the one selected.</shortDescr>
-            <description>Closes all opened data products other than the one selected.</description>
-            <smallIcon>icons/Close16.gif</smallIcon>
-            <largeIcon>icons/Close24.gif</largeIcon>
-            <helpId>closeAll</helpId>
-            <context>product</context>
-        </action>
-
-        <action>
-            <id>loadTabbedLayout</id>
-            <class>org.esa.nest.dat.actions.LoadTabbedLayoutAction</class>
-            <parent>layoutToolViews</parent>
-            <text>Load Tabbed Layout</text>
-            <shortDescr>Load the tabbed layout.</shortDescr>
-        </action>
-
-        <action>
-            <id>loadSideBySideLayout</id>
-            <class>org.esa.nest.dat.actions.LoadSideBySideLayoutAction</class>
-            <parent>layoutToolViews</parent>
-            <text>Load Side by Side Layout</text>
-            <shortDescr>Load the layout with Project and Product views side by side.</shortDescr>
-        </action>
-
-        <action>
-            <id>testConnectivity</id>
-            <parent>help</parent>
-            <class>org.esa.nest.dat.actions.TestConnectivityAction</class>
-            <text>Test Connectivity</text>
-            <shortDescr>Test FTP connection for automatic downloads of DEMs</shortDescr>
-            <placeAfter>checkForUpdate</placeAfter>
-        </action>
-
-        <action>
-            <id>aboutDAT</id>
-            <parent>help</parent>
-            <class>org.esa.beam.visat.actions.AboutAction</class>
-            <text>About the Toolbox</text>
-            <mnemonic>A</mnemonic>
-            <accelerator>ctrl alt A</accelerator>
-            <shortDescr>Displays information about this software.</shortDescr>
-            <description>Displays information about this software.</description>
-            <smallIcon>icons/About16.gif</smallIcon>
-            <largeIcon>icons/About24.gif</largeIcon>
-            <helpId>about</helpId>
-            <placeAfter>RequestFeature</placeAfter>
-            <separatorBefore>true</separatorBefore>
-        </action>
-
-        <action>
-            <id>Wizards</id>
-            <class>org.esa.beam.visat.actions.ActionGroup</class>
-            <text>Wizards</text>
-            <parent>help</parent>
-            <smallIcon>/org/esa/snap/icons/wizard-16.png</smallIcon>
-            <placeAfter>helpTopics</placeAfter>
-        </action>
-
-        <action>
-            <id>MetadataTools</id>
-            <class>org.esa.beam.visat.actions.ActionGroup</class>
-            <text>Metadata</text>
-            <parent>tools</parent>
-            <placeAfter>Resampling</placeAfter>
-        </action>
-
-        <action>
-            <id>editMetadata</id>
-            <class>org.esa.nest.dat.actions.EditMetadataAction</class>
-            <text>Edit Metadata</text>
-            <shortDescr>Edit product metadata</shortDescr>
-            <description>Edit product metadata</description>
-            <helpId>editMetadata</helpId>
-            <parent>MetadataTools</parent>
-            <placeBefore>searchMetadata</placeBefore>
-            <context>metadataNode</context>
-            <largeIcon>/org/esa/snap/icons/metadata_edit.png</largeIcon>
-        </action>
-
-        <action>
-            <id>searchMetadata</id>
-            <class>org.esa.nest.dat.actions.SearchMetadataAction</class>
-            <text>Search Metadata Name</text>
-            <shortDescr>Search product metadata</shortDescr>
-            <description>Search product metadata</description>
-            <helpId>searchMetadata</helpId>
-            <parent>MetadataTools</parent>
-            <context>metadataNode</context>
-        </action>
-
-        <action>
-            <id>searchMetadataValue</id>
-            <class>org.esa.nest.dat.actions.SearchMetadataValueAction</class>
-            <text>Search Metadata Value</text>
-            <shortDescr>Search product metadata for a value</shortDescr>
-            <description>Search product metadata for a value</description>
-            <helpId>searchMetadata</helpId>
-            <parent>MetadataTools</parent>
-            <placeAfter>searchMetadata</placeAfter>
-            <context>metadataNode</context>
-        </action>
-
-        <action>
-            <id>exportProductMetadata</id>
-            <class>org.esa.beam.visat.actions.ExportMetadataAction</class>
-            <text>Export Metadata as Text</text>
-            <shortDescr>Export the currently displayed metadata.</shortDescr>
-            <description>Export the currently displayed metadata as tab-separated text.</description>
-            <helpId>exportMetadata</helpId>
-            <parent>MetadataTools</parent>
-        </action>
-
-        <action>
-            <id>exportProductMetadataXML</id>
-            <class>org.esa.nest.dat.actions.ExportMetadataXMLAction</class>
-            <text>Export Metadata as XML</text>
-            <shortDescr>Export the currently displayed metadata to XML.</shortDescr>
-            <description>Export the currently displayed metadata as XML.</description>
-            <helpId>exportMetadata</helpId>
-            <parent>MetadataTools</parent>
-        </action>
-
-        <action>
-            <id>selectLayerTool</id>
-            <class>org.esa.beam.visat.actions.ToolAction</class>
-            <interactor>org.esa.nest.dat.layers.SelectLayerInteractor</interactor>
-            <interactorListener>org.esa.beam.visat.actions.SelectionInteractorInterceptor</interactorListener>
-            <parent>tools</parent>
-            <text>Select</text>
-            <shortDescr>Select Layer Tool</shortDescr>
-            <largeIcon>icons/SelectTool24.gif</largeIcon>
-            <selected>false</selected>
-            <helpId>selectTool</helpId>
-        </action>
-
-        <action>
-            <id>showLayersToolBar</id>
-            <class>org.esa.beam.visat.actions.ShowToolBarAction</class>
-            <context>layersToolBar</context>
-            <parent>toolBars</parent>
-            <text>Layers Tool Bar</text>
-            <mnemonic>L</mnemonic>
-            <placeAfter>showAnalysisToolBar</placeAfter>
-            <placeBefore>showToolsToolBar</placeBefore>
-            <selected>false</selected>
-            <toggle>true</toggle>
-            <shortDescr>Toggle visibility of the layers tool bar.</shortDescr>
-            <description>Toggle visibility of the layers tool bar.</description>
-            <helpId>showLayersToolBar</helpId>
-        </action>
-
-        <action>
-            <id>showImageViewHSV</id>
-            <class>org.esa.nest.dat.actions.ShowImageViewHSVAction</class>
-            <parent>view</parent>
-            <placeAfter>showImageViewRGB</placeAfter>
-            <text>Open HSV Image View...</text>
-            <mnemonic>H</mnemonic>
-            <shortDescr>Open HSV image view.</shortDescr>
-            <description>Open an HSV image view for the selected product.</description>
-            <context>product</context>
-            <smallIcon>icons/ImageView16.gif</smallIcon>
-            <largeIcon>icons/ImageView24.gif</largeIcon>
-            <helpId>hsvImageProfile</helpId>
-        </action>
-
-        <action>
-            <id>showPolarWaveView</id>
-            <class>org.esa.nest.dat.actions.ShowCrossSpectraViewAction</class>
-            <text>Open Polar Wave View</text>
-            <shortDescr>Open Polar Wave View</shortDescr>
-            <parent>view</parent>
-            <context>band</context>
-            <helpId>showPolarWaveView</helpId>
-        </action>
-
-        <action>
-            <parent>exportOther</parent>
-            <id>exportKmzProduct</id>
-            <class>org.esa.nest.dat.actions.ExportKmzProductAction</class>
-            <text>Export Product as Google Earth KMZ...</text>
-            <shortDescr>Export the product as Google Earth KMZ file.</shortDescr>
-            <description>Export the product as Google Earth KMZ file.</description>
-            <helpId>exportKmzFile</helpId>
-            <placeAfter>exportKmzFile</placeAfter>
-        </action>
-
-
-        <action>
-            <parent>geometry</parent>
-            <id>reprojection2</id>
-            <placeFirst>true</placeFirst>
-            <class>org.esa.beam.gpf.operators.reproject.ReprojectionAction</class>
-            <text>Reprojection...</text>
-            <shortDescr>Apply a reprojection.</shortDescr>
-            <helpId>reprojectionAction</helpId>
-        </action>
-
-        <action>
-            <parent>geometry</parent>
-            <id>mosaic2</id>
-            <placeAfter>orthorectificationAction</placeAfter>
-            <text>Mosaicing...</text>
-            <class>org.esa.beam.gpf.operators.mosaic.MosaicAction</class>
-            <shortDescr>Create a mosaic of multiple products.</shortDescr>
-            <helpId>mosaicAction</helpId>
-        </action>
-
-        <action>
-            <parent>tools</parent>
-            <id>createSubsetFromView2</id>
-            <placeAfter>mosaicAction</placeAfter>
-            <text>Spatial Subset from View...</text>
-            <class>org.esa.beam.visat.actions.CreateSubsetFromViewAction</class>
-            <shortDescr>Creates a product subset from the selected view.</shortDescr>
-            <context>image</context>
-            <helpId>subsetFromView</helpId>
-        </action>
-
-        <action>
-            <parent>tools</parent>
-            <id>flipping2</id>
-            <placeAfter>createSubsetFromView</placeAfter>
-            <text>Flipping...</text>
-            <class>org.esa.beam.visat.actions.FlippingAction</class>
-            <shortDescr>Apply Data Flip</shortDescr>
-            <helpId>flipDialog</helpId>
-        </action>
-
-        <!--action>
-            <id>Reports</id>
-            <class>org.esa.beam.visat.actions.ActionGroup</class>
-            <text>Reports</text>
-            <parent>data</parent>
-            <context>image</context>
-            <placeBefore>Information</placeBefore>
-        </action>
-
-        <action>
-            <id>SummaryReport</id>
-            <class>org.esa.nest.dat.actions.reports.ShowSummaryReport</class>
-            <text>Summary Report</text>
-            <shortDescr>A summary of the product</shortDescr>
-            <parent>Reports</parent>
-            <helpId>Reports</helpId>
-        </action>
-
-        <action>
-            <id>MetadataReport</id>
-            <class>org.esa.nest.dat.actions.reports.ShowMetadataReport</class>
-            <text>Metadata Report</text>
-            <shortDescr>A listing of the product metadata</shortDescr>
-            <parent>Reports</parent>
-            <helpId>Reports</helpId>
-        </action-->
-
-    </extension>
-
-    <extension point="snap-ui:helpSets">
-        <helpSet>
-            <parent>snap-help</parent>
-            <id>DATHelp</id>
-            <path>doc/help/dat.hs</path>
-        </helpSet>
-    </extension>
-
-</module>
+<module>
+    <manifestVersion>1.0.0</manifestVersion>
+    <symbolicName>s1tbx-rcp</symbolicName>
+    <version>2.0.0</version>
+    <name>S1TBX Rich Client Platform</name>
+
+    <description>S1TBX Rich Client Platform</description>
+
+    <vendor>Array Systems Computing Inc</vendor>
+    <contactAddress>1120 Finch Ave W. Toronto (Canada)</contactAddress>
+    <copyright>(C) 2014 by Array Systems Computing Inc</copyright>
+    <url>http://www.array.ca</url>
+    <licenseUrl>http://www.gnu.org/licenses/gpl.html</licenseUrl>
+    <funding>European Space Agency</funding>
+
+    <dependency>
+        <module>snap-visat-rcp</module>
+    </dependency>
+    <dependency>
+        <module>snap-gpf</module>
+    </dependency>
+    <dependency>
+        <module>snap-core</module>
+    </dependency>
+    <dependency>
+        <module>snap-engine-utilities</module>
+    </dependency>
+    <dependency>
+        <module>snap-graph-builder</module>
+    </dependency>
+
+    <categories>Application,DAT</categories>
+
+    <extension point="snap-ceres-core:applications">
+        <application id="S1TBXMain" class="org.esa.nest.dat.S1TBXMain"/>
+    </extension>
+
+    <extension point="snap-ui:applicationDescriptors">
+        <applicationDescriptor>
+            <applicationId>S1TBXMain</applicationId>
+            <displayName>SENTINEL-1 TOOLBOX</displayName>
+
+            <version>${s1tbx.version}</version>
+            <buildId>${s1tbx.build.id}</buildId>
+            <buildDate>${s1tbx.build.date}</buildDate>
+            <frameIcons>
+                /org/esa/s1tbx/icons/s1_16x.png,
+                /org/esa/s1tbx/icons/s1_24x.png,
+                /org/esa/s1tbx/icons/s1_32x.png,
+                /org/esa/s1tbx/icons/s1_64x.png
+            </frameIcons>
+            <aboutImage>
+                /org/esa/s1tbx/icons/s1tbx-about.png
+            </aboutImage>
+
+            <excludedActions>
+                <id>showDataSources</id>
+                <id>createAsarNrcsBands</id>
+                <id>showHomePage</id>
+                <id>about</id>
+                <id>productGrabber</id>
+                <id>selectTool</id>
+                <id>createDemRelatedBands</id>
+                <id>showImageView</id>
+                <id>processing.preProcessing</id>
+                <id>processing.thematicWater</id>
+                <id>processing.thematicLand</id>
+                <id>processing.imageAnalysis</id>
+                <id>processing.geomOperations</id>
+                <id>orthorectificationAction</id>
+                <id>mosaicAction</id>
+                <id>reprojectionAction</id>
+                <id>flipping</id>
+                <id>createSubsetFromView</id>
+            </excludedActions>
+            <excludedToolViews>
+                <!--id>org.esa.beam.visat.toolviews.worldmap.WorldMapToolView</id-->
+            </excludedToolViews>
+        </applicationDescriptor>
+    </extension>
+
+
+    <extension point="snap-ui:layerSources">
+        <layerSource>
+            <id>maptools-layer-source</id>
+            <name>Mapping Tools</name>
+            <description>Shows cartographic tools</description>
+            <class>org.esa.nest.dat.layers.maptools.MapToolsLayerSource</class>
+        </layerSource>
+    </extension>
+
+    <extension point="snap-ui:layerEditors">
+        <layerEditor>
+            <editor>org.esa.nest.dat.layers.maptools.MapToolsLayerEditor</editor>
+            <layerType>org.esa.nest.dat.layers.maptools.MapToolsLayerType</layerType>
+        </layerEditor>
+    </extension>
+
+    <extension point="snap-ui:toolViews">
+
+        <toolView>
+            <id>org.esa.nest.dat.toolviews.Projects.ProjectsToolView</id>
+            <class>org.esa.nest.dat.toolviews.Projects.ProjectsToolView</class>
+            <title>Project</title>
+            <tabTitle>Project</tabTitle>
+            <mnemonic>P</mnemonic>
+            <accelerator>ctrl alt P</accelerator>
+            <smallIcon>/org/esa/nest/icons/project_view22.png</smallIcon>
+            <largeIcon>/org/esa/nest/icons/project_view30.png</largeIcon>
+            <description>Project View.</description>
+            <initState>DOCKED</initState>
+            <initSide>WEST</initSide>
+            <initIndex>0</initIndex>
+        </toolView>
+
+        <toolView>
+            <id>org.esa.beam.visat.toolviews.stat.StatisticsToolView</id>
+            <class>org.esa.beam.visat.toolviews.stat.StatisticsToolView</class>
+            <title>Analysis View</title>
+            <tabTitle>Statistics</tabTitle>
+            <mnemonic>t</mnemonic>
+            <accelerator>ctrl alt T</accelerator>
+            <description>Display statistics for a selected band.</description>
+            <smallIcon>/org/esa/beam/resources/images/icons/Statistics16.gif</smallIcon>
+            <largeIcon>/org/esa/beam/resources/images/icons/Statistics24.gif</largeIcon>
+            <helpId>statisticsToolView</helpId>
+            <initState>HIDDEN</initState>
+            <initSide>SOUTH</initSide>
+            <initIndex>0</initIndex>
+        </toolView>
+
+    </extension>
+
+    <extension point="snap-ui:actions">
+
+        <action>
+            <id>showProcessorsToolBar</id>
+            <class>org.esa.beam.visat.actions.ShowToolBarAction</class>
+            <context>processorsToolBar</context>
+            <parent>toolBars</parent>
+            <text>Processor Tool Bar</text>
+            <selected>true</selected>
+            <toggle>true</toggle>
+            <shortDescr>Toggle visibility of the tool bar.</shortDescr>
+            <helpId>showViewsToolBar</helpId>
+        </action>
+
+        <action>
+            <id>showLabelsToolBar</id>
+            <class>org.esa.beam.visat.actions.ShowToolBarAction</class>
+            <context>labelsToolBar</context>
+            <parent>toolBars</parent>
+            <text>Labels Tool Bar</text>
+            <selected>true</selected>
+            <toggle>true</toggle>
+            <shortDescr>Toggle visibility of the tool bar.</shortDescr>
+            <helpId>showViewsToolBar</helpId>
+        </action>
+
+        <action>
+            <parent>view</parent>
+            <id>showImageViewNestAction</id>
+            <class>org.esa.nest.dat.actions.ShowImageViewNestAction</class>
+            <placeAfter>showStatusBar</placeAfter>
+            <text>Open Image View</text>
+            <mnemonic>I</mnemonic>
+            <accellerator>control alt I</accellerator>
+            <shortDescr>Open image view.</shortDescr>
+            <description>Open an image view for the selected band or tie-point grid.</description>
+            <context>band,tiePointGrid</context>
+            <smallIcon>icons/ImageView16.gif</smallIcon>
+            <largeIcon>icons/ImageView24.gif</largeIcon>
+            <helpId>imageView</helpId>
+        </action>
+
+        <action>
+            <id>Projects</id>
+            <class>org.esa.beam.visat.actions.ActionGroup</class>
+            <text>Projects</text>
+            <placeBefore>Session</placeBefore>
+            <parent>file</parent>
+        </action>
+
+        <action>
+            <id>newProject</id>
+            <class>org.esa.nest.dat.actions.NewProjectAction</class>
+            <parent>Projects</parent>
+            <placeFirst>true</placeFirst>
+            <text>New Project...</text>
+            <accelerator>control P</accelerator>
+            <shortDescr>Create a new project</shortDescr>
+            <description>Create a new project</description>
+            <smallIcon>/org/esa/nest/icons/project-new.png</smallIcon>
+            <largeIcon>/org/esa/nest/icons/project-new.png</largeIcon>
+            <helpId>newProject</helpId>
+        </action>
+
+        <action>
+            <id>loadProject</id>
+            <class>org.esa.nest.dat.actions.LoadProjectAction</class>
+            <parent>Projects</parent>
+            <text>Load Project...</text>
+            <accelerator>control L</accelerator>
+            <placeAfter>newProject</placeAfter>
+            <shortDescr>Load a project</shortDescr>
+            <description>Load a project</description>
+            <smallIcon>/org/esa/nest/icons/project_sm.png</smallIcon>
+            <largeIcon>/org/esa/nest/icons/project.png</largeIcon>
+            <helpId>loadProject</helpId>
+        </action>
+
+        <action>
+            <id>saveProject</id>
+            <class>org.esa.nest.dat.actions.SaveProjectAction</class>
+            <parent>Projects</parent>
+            <text>Save Project</text>
+            <placeAfter>loadProject</placeAfter>
+            <shortDescr>Save current project</shortDescr>
+            <description>Save current project</description>
+            <smallIcon>icons/Save16.gif</smallIcon>
+            <largeIcon>icons/Save24.gif</largeIcon>
+        </action>
+
+        <action>
+            <id>saveProjectAs</id>
+            <class>org.esa.nest.dat.actions.SaveProjectAsAction</class>
+            <parent>Projects</parent>
+            <text>Save Project As...</text>
+            <placeAfter>saveProject</placeAfter>
+            <shortDescr>Save current project to a new location</shortDescr>
+            <description>Save current project to a new location</description>
+            <smallIcon>icons/Save16.gif</smallIcon>
+            <largeIcon>icons/Save24.gif</largeIcon>
+        </action>
+
+        <action>
+            <id>closeProject</id>
+            <class>org.esa.nest.dat.actions.CloseProjectAction</class>
+            <parent>Projects</parent>
+            <text>Close Project</text>
+            <placeAfter>saveProjectAs</placeAfter>
+            <shortDescr>Close current project</shortDescr>
+            <description>Close current project</description>
+        </action>
+
+        <action>
+            <parent>file</parent>
+            <id>createSubset</id>
+            <class>org.esa.beam.visat.actions.NewAction</class>
+            <text>Create Subset</text>
+            <shortDescr>Create a new Subset data product.</shortDescr>
+            <description>Create a new Subset data product.</description>
+            <smallIcon>icons/New16.gif</smallIcon>
+            <largeIcon>icons/New24.gif</largeIcon>
+            <helpId>new</helpId>
+            <context>product</context>
+            <placeAfter>showProductLibrary</placeAfter>
+        </action>
+
+        <action>
+            <id>reopen</id>
+            <class>org.esa.beam.visat.actions.ActionGroup</class>
+            <parent>file</parent>
+            <text>Reopen</text>
+            <mnemonic>R</mnemonic>
+            <placeAfter>createSubset</placeAfter>
+            <shortDescr>Re-open a BEAM-DIMAP data product.</shortDescr>
+            <longDescr>Re-open a BEAM-DIMAP data product.</longDescr>
+            <smallIcon>icons/History16.gif</smallIcon>
+            <largeIcon>icons/History24.gif</largeIcon>
+            <helpID>reopen</helpID>
+        </action>
+
+        <action>
+            <id>save</id>
+            <class>org.esa.beam.visat.actions.SaveAction</class>
+            <parent>file</parent>
+            <text>Save</text>
+            <mnemonic>S</mnemonic>
+            <placeAfter>Session</placeAfter>
+            <separatorBefore>true</separatorBefore>
+            <shortDescr>Save a BEAM-DIMAP data product.</shortDescr>
+            <description>Save a BEAM-DIMAP data product.</description>
+            <accelerator>control S</accelerator>
+            <smallIcon>icons/Save16.gif</smallIcon>
+            <largeIcon>icons/Save24.gif</largeIcon>
+            <helpId>save</helpId>
+        </action>
+
+        <action>
+            <id>saveAs</id>
+            <class>org.esa.beam.visat.actions.SaveAsAction</class>
+            <parent>file</parent>
+            <text>Save As...</text>
+            <mnemonic>A</mnemonic>
+            <placeAfter>save</placeAfter>
+            <separatorAfter>true</separatorAfter>
+            <shortDescr>Save a BEAM-DIMAP data product with a different name.</shortDescr>
+            <description>Save a BEAM-DIMAP data product with a different name.</description>
+            <smallIcon>icons/SaveAs16.gif</smallIcon>
+            <largeIcon>icons/SaveAs24.gif</largeIcon>
+            <helpId>saveAs</helpId>
+            <context>product</context>
+        </action>
+
+        <action>
+            <id>close</id>
+            <class>org.esa.beam.visat.actions.CloseAction</class>
+            <parent>file</parent>
+            <text>Close</text>
+            <mnemonic>C</mnemonic>
+            <accelerator>control W</accelerator>
+            <placeAfter>saveAs</placeAfter>
+            <shortDescr>Close an open data product.</shortDescr>
+            <description>Close an open data product.</description>
+            <smallIcon>icons/Close16.gif</smallIcon>
+            <largeIcon>icons/Close24.gif</largeIcon>
+            <helpId>close</helpId>
+            <context>product</context>
+        </action>
+
+        <action>
+            <id>closeAll</id>
+            <class>org.esa.beam.visat.actions.CloseAllAction</class>
+            <parent>file</parent>
+            <text>Close All</text>
+            <placeAfter>close</placeAfter>
+            <shortDescr>Closes all opened data products.</shortDescr>
+            <description>Closes all opened data products.</description>
+            <smallIcon>icons/Close16.gif</smallIcon>
+            <largeIcon>icons/Close24.gif</largeIcon>
+            <helpId>closeAll</helpId>
+            <context>product</context>
+        </action>
+
+        <action>
+            <id>closeAllOthers</id>
+            <class>org.esa.nest.dat.actions.CloseAllOthersAction</class>
+            <parent>file</parent>
+            <text>Close All Others</text>
+            <placeAfter>closeAll</placeAfter>
+            <shortDescr>Closes all opened data products other than the one selected.</shortDescr>
+            <description>Closes all opened data products other than the one selected.</description>
+            <smallIcon>icons/Close16.gif</smallIcon>
+            <largeIcon>icons/Close24.gif</largeIcon>
+            <helpId>closeAll</helpId>
+            <context>product</context>
+        </action>
+
+        <action>
+            <id>loadTabbedLayout</id>
+            <class>org.esa.nest.dat.actions.LoadTabbedLayoutAction</class>
+            <parent>layoutToolViews</parent>
+            <text>Load Tabbed Layout</text>
+            <shortDescr>Load the tabbed layout.</shortDescr>
+        </action>
+
+        <action>
+            <id>loadSideBySideLayout</id>
+            <class>org.esa.nest.dat.actions.LoadSideBySideLayoutAction</class>
+            <parent>layoutToolViews</parent>
+            <text>Load Side by Side Layout</text>
+            <shortDescr>Load the layout with Project and Product views side by side.</shortDescr>
+        </action>
+
+        <action>
+            <id>testConnectivity</id>
+            <parent>help</parent>
+            <class>org.esa.nest.dat.actions.TestConnectivityAction</class>
+            <text>Test Connectivity</text>
+            <shortDescr>Test FTP connection for automatic downloads of DEMs</shortDescr>
+            <placeAfter>checkForUpdate</placeAfter>
+        </action>
+
+        <action>
+            <id>aboutDAT</id>
+            <parent>help</parent>
+            <class>org.esa.beam.visat.actions.AboutAction</class>
+            <text>About the Toolbox</text>
+            <mnemonic>A</mnemonic>
+            <accelerator>ctrl alt A</accelerator>
+            <shortDescr>Displays information about this software.</shortDescr>
+            <description>Displays information about this software.</description>
+            <smallIcon>icons/About16.gif</smallIcon>
+            <largeIcon>icons/About24.gif</largeIcon>
+            <helpId>about</helpId>
+            <placeAfter>RequestFeature</placeAfter>
+            <separatorBefore>true</separatorBefore>
+        </action>
+
+        <action>
+            <id>Wizards</id>
+            <class>org.esa.beam.visat.actions.ActionGroup</class>
+            <text>Wizards</text>
+            <parent>help</parent>
+            <smallIcon>/org/esa/snap/icons/wizard-16.png</smallIcon>
+            <placeAfter>helpTopics</placeAfter>
+        </action>
+
+        <action>
+            <id>MetadataTools</id>
+            <class>org.esa.beam.visat.actions.ActionGroup</class>
+            <text>Metadata</text>
+            <parent>tools</parent>
+            <placeAfter>Resampling</placeAfter>
+        </action>
+
+        <action>
+            <id>editMetadata</id>
+            <class>org.esa.nest.dat.actions.EditMetadataAction</class>
+            <text>Edit Metadata</text>
+            <shortDescr>Edit product metadata</shortDescr>
+            <description>Edit product metadata</description>
+            <helpId>editMetadata</helpId>
+            <parent>MetadataTools</parent>
+            <placeBefore>searchMetadata</placeBefore>
+            <context>metadataNode</context>
+            <largeIcon>/org/esa/snap/icons/metadata_edit.png</largeIcon>
+        </action>
+
+        <action>
+            <id>searchMetadata</id>
+            <class>org.esa.nest.dat.actions.SearchMetadataAction</class>
+            <text>Search Metadata Name</text>
+            <shortDescr>Search product metadata</shortDescr>
+            <description>Search product metadata</description>
+            <helpId>searchMetadata</helpId>
+            <parent>MetadataTools</parent>
+            <context>metadataNode</context>
+        </action>
+
+        <action>
+            <id>searchMetadataValue</id>
+            <class>org.esa.nest.dat.actions.SearchMetadataValueAction</class>
+            <text>Search Metadata Value</text>
+            <shortDescr>Search product metadata for a value</shortDescr>
+            <description>Search product metadata for a value</description>
+            <helpId>searchMetadata</helpId>
+            <parent>MetadataTools</parent>
+            <placeAfter>searchMetadata</placeAfter>
+            <context>metadataNode</context>
+        </action>
+
+        <action>
+            <id>exportProductMetadata</id>
+            <class>org.esa.beam.visat.actions.ExportMetadataAction</class>
+            <text>Export Metadata as Text</text>
+            <shortDescr>Export the currently displayed metadata.</shortDescr>
+            <description>Export the currently displayed metadata as tab-separated text.</description>
+            <helpId>exportMetadata</helpId>
+            <parent>MetadataTools</parent>
+        </action>
+
+        <action>
+            <id>exportProductMetadataXML</id>
+            <class>org.esa.nest.dat.actions.ExportMetadataXMLAction</class>
+            <text>Export Metadata as XML</text>
+            <shortDescr>Export the currently displayed metadata to XML.</shortDescr>
+            <description>Export the currently displayed metadata as XML.</description>
+            <helpId>exportMetadata</helpId>
+            <parent>MetadataTools</parent>
+        </action>
+
+        <action>
+            <id>selectLayerTool</id>
+            <class>org.esa.beam.visat.actions.ToolAction</class>
+            <interactor>org.esa.nest.dat.layers.SelectLayerInteractor</interactor>
+            <interactorListener>org.esa.beam.visat.actions.SelectionInteractorInterceptor</interactorListener>
+            <parent>tools</parent>
+            <text>Select</text>
+            <shortDescr>Select Layer Tool</shortDescr>
+            <largeIcon>icons/SelectTool24.gif</largeIcon>
+            <selected>false</selected>
+            <helpId>selectTool</helpId>
+        </action>
+
+        <action>
+            <id>showLayersToolBar</id>
+            <class>org.esa.beam.visat.actions.ShowToolBarAction</class>
+            <context>layersToolBar</context>
+            <parent>toolBars</parent>
+            <text>Layers Tool Bar</text>
+            <mnemonic>L</mnemonic>
+            <placeAfter>showAnalysisToolBar</placeAfter>
+            <placeBefore>showToolsToolBar</placeBefore>
+            <selected>false</selected>
+            <toggle>true</toggle>
+            <shortDescr>Toggle visibility of the layers tool bar.</shortDescr>
+            <description>Toggle visibility of the layers tool bar.</description>
+            <helpId>showLayersToolBar</helpId>
+        </action>
+
+        <action>
+            <id>showImageViewHSV</id>
+            <class>org.esa.nest.dat.actions.ShowImageViewHSVAction</class>
+            <parent>view</parent>
+            <placeAfter>showImageViewRGB</placeAfter>
+            <text>Open HSV Image View...</text>
+            <mnemonic>H</mnemonic>
+            <shortDescr>Open HSV image view.</shortDescr>
+            <description>Open an HSV image view for the selected product.</description>
+            <context>product</context>
+            <smallIcon>icons/ImageView16.gif</smallIcon>
+            <largeIcon>icons/ImageView24.gif</largeIcon>
+            <helpId>hsvImageProfile</helpId>
+        </action>
+
+        <action>
+            <id>showPolarWaveView</id>
+            <class>org.esa.nest.dat.actions.ShowCrossSpectraViewAction</class>
+            <text>Open Polar Wave View</text>
+            <shortDescr>Open Polar Wave View</shortDescr>
+            <parent>view</parent>
+            <context>band</context>
+            <helpId>showPolarWaveView</helpId>
+        </action>
+
+        <action>
+            <parent>exportOther</parent>
+            <id>exportKmzProduct</id>
+            <class>org.esa.nest.dat.actions.ExportKmzProductAction</class>
+            <text>Export Product as Google Earth KMZ...</text>
+            <shortDescr>Export the product as Google Earth KMZ file.</shortDescr>
+            <description>Export the product as Google Earth KMZ file.</description>
+            <helpId>exportKmzFile</helpId>
+            <placeAfter>exportKmzFile</placeAfter>
+        </action>
+
+
+        <action>
+            <parent>geometry</parent>
+            <id>reprojection2</id>
+            <placeFirst>true</placeFirst>
+            <class>org.esa.beam.gpf.operators.reproject.ReprojectionAction</class>
+            <text>Reprojection...</text>
+            <shortDescr>Apply a reprojection.</shortDescr>
+            <helpId>reprojectionAction</helpId>
+        </action>
+
+        <action>
+            <parent>geometry</parent>
+            <id>mosaic2</id>
+            <placeAfter>orthorectificationAction</placeAfter>
+            <text>Mosaicing...</text>
+            <class>org.esa.beam.gpf.operators.mosaic.MosaicAction</class>
+            <shortDescr>Create a mosaic of multiple products.</shortDescr>
+            <helpId>mosaicAction</helpId>
+        </action>
+
+        <action>
+            <parent>tools</parent>
+            <id>createSubsetFromView2</id>
+            <placeAfter>mosaicAction</placeAfter>
+            <text>Spatial Subset from View...</text>
+            <class>org.esa.beam.visat.actions.CreateSubsetFromViewAction</class>
+            <shortDescr>Creates a product subset from the selected view.</shortDescr>
+            <context>image</context>
+            <helpId>subsetFromView</helpId>
+        </action>
+
+        <action>
+            <parent>tools</parent>
+            <id>flipping2</id>
+            <placeAfter>createSubsetFromView</placeAfter>
+            <text>Flipping...</text>
+            <class>org.esa.beam.visat.actions.FlippingAction</class>
+            <shortDescr>Apply Data Flip</shortDescr>
+            <helpId>flipDialog</helpId>
+        </action>
+
+        <!--action>
+            <id>Reports</id>
+            <class>org.esa.beam.visat.actions.ActionGroup</class>
+            <text>Reports</text>
+            <parent>data</parent>
+            <context>image</context>
+            <placeBefore>Information</placeBefore>
+        </action>
+
+        <action>
+            <id>SummaryReport</id>
+            <class>org.esa.nest.dat.actions.reports.ShowSummaryReport</class>
+            <text>Summary Report</text>
+            <shortDescr>A summary of the product</shortDescr>
+            <parent>Reports</parent>
+            <helpId>Reports</helpId>
+        </action>
+
+        <action>
+            <id>MetadataReport</id>
+            <class>org.esa.nest.dat.actions.reports.ShowMetadataReport</class>
+            <text>Metadata Report</text>
+            <shortDescr>A listing of the product metadata</shortDescr>
+            <parent>Reports</parent>
+            <helpId>Reports</helpId>
+        </action-->
+
+    </extension>
+
+    <extension point="snap-ui:helpSets">
+        <helpSet>
+            <parent>snap-help</parent>
+            <id>DATHelp</id>
+            <path>doc/help/dat.hs</path>
+        </helpSet>
+    </extension>
+
+</module>