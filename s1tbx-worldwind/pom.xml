--- conflicted
+++ resolved
@@ -1,4 +1,3 @@
-<<<<<<< HEAD
 <?xml version="1.0"?>
 <project>
     <modelVersion>4.0.0</modelVersion>
@@ -7,53 +6,6 @@
         <groupId>org.esa.s1tbx</groupId>
         <artifactId>s1tbx</artifactId>
         <version>2.0.0-SNAPSHOT</version>
-    </parent>
-
-    <name>S1TBX WorldWind</name>
-    <artifactId>s1tbx-worldwind</artifactId>
-
-    <packaging>jar</packaging>
-
-    <dependencies>
-        <dependency>
-            <groupId>org.esa.snap</groupId>
-            <artifactId>snap-core</artifactId>
-        </dependency>
-        <dependency>
-            <groupId>org.esa.snap</groupId>
-            <artifactId>snap-engine-utilities</artifactId>
-        </dependency>
-        <dependency>
-            <groupId>org.esa.snap</groupId>
-            <artifactId>snap-visat-rcp</artifactId>
-        </dependency>
-        <dependency>
-            <groupId>gov.nasa</groupId>
-            <artifactId>worldwind</artifactId>
-        </dependency>
-	    <dependency>
-			<groupId>gov.nasa</groupId>
-			<artifactId>worldwindx</artifactId>
-		</dependency>
-		<dependency>
-			 <groupId>org.jogamp.gluegen</groupId>
-			 <artifactId>gluegen-rt-main</artifactId>
-		</dependency>			 
-		<dependency>
-			 <groupId>org.jogamp.jogl</groupId>
-			 <artifactId>jogl-all-main</artifactId>
-		</dependency>			
-    </dependencies>
-
-=======
-<?xml version="1.0"?>
-<project>
-    <modelVersion>4.0.0</modelVersion>
-
-    <parent>
-        <groupId>org.esa.s1tbx</groupId>
-        <artifactId>s1tbx</artifactId>
-        <version>1.0.4</version>
     </parent>
 
     <name>S1TBX WorldWind</name>
@@ -93,5 +45,4 @@
 		</dependency>			
     </dependencies>
 
->>>>>>> 3926e651
 </project>