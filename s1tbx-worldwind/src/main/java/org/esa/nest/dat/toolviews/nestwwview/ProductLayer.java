<<<<<<< HEAD
/*
 * Copyright (C) 2014 by Array Systems Computing Inc. http://www.array.ca
 *
 * This program is free software; you can redistribute it and/or modify it
 * under the terms of the GNU General Public License as published by the Free
 * Software Foundation; either version 3 of the License, or (at your option)
 * any later version.
 * This program is distributed in the hope that it will be useful, but WITHOUT
 * ANY WARRANTY; without even the implied warranty of MERCHANTABILITY or
 * FITNESS FOR A PARTICULAR PURPOSE. See the GNU General Public License for
 * more details.
 *
 * You should have received a copy of the GNU General Public License along
 * with this program; if not, see http://www.gnu.org/licenses/
 */
package org.esa.nest.dat.toolviews.nestwwview;

import com.bc.ceres.core.*;
import com.sun.media.jfxmedia.logging.Logger;
import gov.nasa.worldwind.WorldWind;
import gov.nasa.worldwind.avlist.AVKey;
import gov.nasa.worldwind.geom.Angle;
import gov.nasa.worldwind.geom.LatLon;
import gov.nasa.worldwind.geom.Position;
import gov.nasa.worldwind.geom.Sector;
import gov.nasa.worldwind.layers.RenderableLayer;
import gov.nasa.worldwind.render.*;


import gov.nasa.worldwind.util.BufferFactory;
import gov.nasa.worldwind.util.BufferWrapper;
import gov.nasa.worldwind.util.WWMath;
import gov.nasa.worldwindx.examples.analytics.AnalyticSurface;
import gov.nasa.worldwindx.examples.analytics.AnalyticSurfaceAttributes;
import gov.nasa.worldwindx.examples.analytics.AnalyticSurfaceLegend;
import gov.nasa.worldwindx.examples.util.DirectedPath;
import org.esa.beam.framework.dataio.ProductSubsetDef;
import org.esa.beam.framework.datamodel.*;
import org.esa.beam.framework.gpf.GPF;
import org.esa.beam.util.ProductUtils;
import org.esa.beam.util.logging.BeamLogManager;
import org.esa.snap.datamodel.AbstractMetadata;
import org.esa.snap.eo.Constants;
import org.esa.snap.eo.GeoUtils;
import org.esa.snap.gpf.OperatorUtils;

import javax.swing.*;
import java.awt.*;
import java.awt.geom.GeneralPath;
import java.awt.geom.PathIterator;
import java.awt.image.BufferedImage;
import java.io.IOException;
import java.text.DecimalFormat;
import java.text.FieldPosition;
import java.text.Format;
import java.util.ArrayList;
import java.util.HashMap;
import java.util.List;
import java.util.Map;
import java.util.concurrent.ConcurrentHashMap;

/**

 */
public class ProductLayer extends RenderableLayer {
    private Product selectedProduct = null;
    private final boolean enableSurfaceImages;

    private final ConcurrentHashMap<String, Polyline[]> outlineTable = new ConcurrentHashMap<String, Polyline[]>();
    private final ConcurrentHashMap<String, SurfaceImage> imageTable = new ConcurrentHashMap<String, SurfaceImage>();

    ProductLayer(boolean showSurfaceImages) {
        enableSurfaceImages = showSurfaceImages;
    }

    public String[] getProductNames() {
        return outlineTable.keySet().toArray(new String[outlineTable.size()]);
    }

    private static String getUniqueName(final Product product) {
        return product.getProductRefString();
       /* String name = product.getName();
        File file = product.getFileLocation();
        if(file != null)
            name += file.getAbsolutePath();
        return name; */
    }

    @Override
    public void setOpacity(double opacity) {
        super.setOpacity(opacity);

        for (Map.Entry<String, SurfaceImage> entry : this.imageTable.entrySet()) {
            entry.getValue().setOpacity(opacity);
        }
    }

    public void setOpacity(String name, double opacity) {
        final SurfaceImage img = imageTable.get(name);
        if (img != null)
            img.setOpacity(opacity);
    }

    public double getOpacity(String name) {
        final SurfaceImage img = imageTable.get(name);
        if (img != null)
            return img.getOpacity();
        else {
            final Polyline[] lineList = outlineTable.get(name);
            return lineList != null ? 1 : 0;
        }
    }

    public void setSelectedProduct(Product product) {
        selectedProduct = product;
        if (selectedProduct != null) {
            final String selName = getUniqueName(selectedProduct);
            for (String name : outlineTable.keySet()) {
                final Polyline[] lineList = outlineTable.get(name);
                final boolean highlight = name.equals(selName);
                for (Polyline line : lineList) {
                    line.setHighlighted(highlight);
                    line.setHighlightColor(Color.RED);
                }
            }
        }
    }

    public Product getSelectedProduct() {
        return selectedProduct;
    }

    public void addProduct(final Product product) {
        final String name = getUniqueName(product);
        if (this.outlineTable.get(name) != null)
            return;

        final GeoCoding geoCoding = product.getGeoCoding();
        if (geoCoding == null) {
            final String productType = product.getProductType();
            if (productType.equals("ASA_WVW_2P") || productType.equals("ASA_WVS_1P") || productType.equals("ASA_WVI_1P")) {
                addWaveProduct(product);
            }
        } else {

            try {
                // CHANGED
                 if (product.getName().indexOf("_OCN_") >= 0) {
                    final Product newProduct = product;


                    //System.out.println("called");
                    //final Band band = newProduct.getBandAt(0);
                    /*
                    for (String currBandName : newProduct.getBandNames()) {
                        System.out.println("currBandName " + currBandName);
                    }
                    */
                    System.out.println("product " + product.getName());

                    final Band lonBand = newProduct.getBand("hh_001_owiLon");
                    final Band latBand = newProduct.getBand("hh_001_owiLat");
                    final Band incAngleBand = newProduct.getBand("hh_001_owiIncidenceAngle");
                    final Band windSpeedBand = newProduct.getBand("hh_001_owiWindSpeed");
                    final Band windDirBand = newProduct.getBand("hh_001_owiWindDirection");

                     final Band oswLonBand = newProduct.getBand("hh_001_oswLon");
                     final Band oswLatBand = newProduct.getBand("hh_001_oswLat");
                     final Band oswWindDirBand = newProduct.getBand("hh_001_oswWindDirection");

                     final Band rvlLonBand = newProduct.getBand("hh_001_rvlLon");
                     final Band rvlLatBand = newProduct.getBand("hh_001_rvlLat");
                     final Band rvlRadVelBand = newProduct.getBand("hh_001_rvlRadVel");

                    //final Band band = newProduct.getBand();
                    System.out.println("band 0 " + lonBand);
                    System.out.println("band width " + lonBand.getRasterWidth());
                    System.out.println("band height " + lonBand.getRasterHeight());

                    final float[] lonValues = new float[lonBand.getRasterWidth() * lonBand.getRasterHeight()];
                    lonBand.readPixels(0, 0, lonBand.getRasterWidth(), lonBand.getRasterHeight(), lonValues, com.bc.ceres.core.ProgressMonitor.NULL);

                    final float[] latValues = new float[latBand.getRasterWidth() * latBand.getRasterHeight()];
                    latBand.readPixels(0, 0, latBand.getRasterWidth(), latBand.getRasterHeight(), latValues, com.bc.ceres.core.ProgressMonitor.NULL);

                    final float[] incAngleValues = new float[incAngleBand.getRasterWidth() * incAngleBand.getRasterHeight()];
                    incAngleBand.readPixels(0, 0, incAngleBand.getRasterWidth(), incAngleBand.getRasterHeight(), incAngleValues, com.bc.ceres.core.ProgressMonitor.NULL);

                    final float[] windSpeedValues = new float[windSpeedBand.getRasterWidth() * windSpeedBand.getRasterHeight()];
                    windSpeedBand.readPixels(0, 0, windSpeedBand.getRasterWidth(), windSpeedBand.getRasterHeight(), windSpeedValues, com.bc.ceres.core.ProgressMonitor.NULL);

                    final float[] windDirValues = new float[windDirBand.getRasterWidth() * windDirBand.getRasterHeight()];
                    windDirBand.readPixels(0, 0, windDirBand.getRasterWidth(), windDirBand.getRasterHeight(), windDirValues, com.bc.ceres.core.ProgressMonitor.NULL);


                     final float[] oswLonValues = new float[oswLonBand.getRasterWidth() * oswLonBand.getRasterHeight()];
                     incAngleBand.readPixels(0, 0, oswLonBand.getRasterWidth(), oswLonBand.getRasterHeight(), oswLonValues, com.bc.ceres.core.ProgressMonitor.NULL);

                     final float[] oswLatValues = new float[oswLatBand.getRasterWidth() * oswLatBand.getRasterHeight()];
                     oswLatBand.readPixels(0, 0, oswLatBand.getRasterWidth(), oswLatBand.getRasterHeight(), oswLatValues, com.bc.ceres.core.ProgressMonitor.NULL);

                     final float[] oswWindDirValues = new float[oswWindDirBand.getRasterWidth() * oswWindDirBand.getRasterHeight()];
                     oswWindDirBand.readPixels(0, 0, oswWindDirBand.getRasterWidth(), oswWindDirBand.getRasterHeight(), oswWindDirValues, com.bc.ceres.core.ProgressMonitor.NULL);

                     final float[] rvlLonValues = new float[rvlLonBand.getRasterWidth() * rvlLonBand.getRasterHeight()];
                     rvlLonBand.readPixels(0, 0, rvlLonBand.getRasterWidth(), rvlLonBand.getRasterHeight(), rvlLonValues, com.bc.ceres.core.ProgressMonitor.NULL);

                     final float[] rvlLatValues = new float[rvlLatBand.getRasterWidth() * rvlLatBand.getRasterHeight()];
                     windSpeedBand.readPixels(0, 0, rvlLatBand.getRasterWidth(), rvlLatBand.getRasterHeight(), rvlLatValues, com.bc.ceres.core.ProgressMonitor.NULL);

                     final float[] rvlRadVelValues = new float[rvlRadVelBand.getRasterWidth() * rvlRadVelBand.getRasterHeight()];
                     rvlRadVelBand.readPixels(0, 0, rvlRadVelBand.getRasterWidth(), rvlRadVelBand.getRasterHeight(), rvlRadVelValues, com.bc.ceres.core.ProgressMonitor.NULL);

                    final GeoPos geoPos1 = product.getGeoCoding().getGeoPos(new PixelPos(0, 0), null);
                    final GeoPos geoPos2 = product.getGeoCoding().getGeoPos(new PixelPos(product.getSceneRasterWidth() - 1,
                                    product.getSceneRasterHeight() - 1), null);

                    double HUE_BLUE = 240d / 360d;
                    double HUE_RED = 0d / 360d;
                    double minValue = -200e3 * 2d;
                    double maxValue = 200e3 / 2d;

                    createRandomColorSurface(geoPos2.getLat(), geoPos1.getLat(), geoPos1.getLon(), geoPos2.getLon(), HUE_BLUE, HUE_RED, 40, 40, minValue, maxValue, this);
                    //createRandomColorSurface(25, 35, -110, -100, HUE_BLUE, HUE_RED, 40, 40, minValue, maxValue, this);
                    //createRandomColorSurface(geoPos2.getLat(),  geoPos1.getLat(), 55, 57, HUE_BLUE, HUE_RED, 40, 40, minValue, maxValue, this);
                    System.out.println("geoPos1.getLat(), geoPos2.getLat(), geoPos1.getLon(), geoPos2.getLon() " + geoPos1.getLat() + " " + geoPos2.getLat() + " " + geoPos1.getLon() + " " + geoPos2.getLon());
                    ShapeAttributes attrs = new BasicShapeAttributes();
                    attrs.setOutlineMaterial(Material.BLACK);
                    attrs.setOutlineWidth(2d);

                     Format legendLabelFormat = new DecimalFormat("# m/s");
                         /*
                     {
                         public StringBuffer format(double number, StringBuffer result, FieldPosition fieldPosition)
                         {

                             double altitudeMeters = altitude + verticalScale * number;
                             double altitudeKm = altitudeMeters * WWMath.METERS_TO_KILOMETERS;
                             return super.format(altitudeKm, result, fieldPosition);
                         }
                     };
                     */
                     AnalyticSurfaceLegend legend = AnalyticSurfaceLegend.fromColorGradient(minValue, maxValue, HUE_BLUE, HUE_RED,
                             AnalyticSurfaceLegend.createDefaultColorGradientLabels(minValue, maxValue, legendLabelFormat),
                             AnalyticSurfaceLegend.createDefaultTitle("Wind Speed"));
                     legend.setOpacity(0.8);
                     legend.setScreenLocation(new Point(650, 300));
                    addRenderable(legend);

                    for (int i = 0; i < latValues.length; i++) {
                        //System.out.println(lonValues[i] + "::==::" + latValues[i] + "::==::" + incAngleValues[i] + "::==::" + windSpeedValues[i] + "::==::" + windDirValues[i] + "::==::");
                        Position startPos = new Position(Angle.fromDegreesLatitude(latValues[i]), Angle.fromDegreesLongitude(lonValues[i]), 10.0);
                        Position endPos = new Position(LatLon.greatCircleEndPosition(startPos, Angle.fromDegrees(windDirValues[i]), Angle.fromDegrees(0.01)), 10.0);

                        //System.out.println("startPos " + startPos + " endPos " + endPos);

                        ArrayList<Position> positions = new ArrayList<Position>();
                        positions.add(startPos);
                        positions.add(endPos);

                        /*
                        Polyline pl = new Polyline();
                        pl.setColor(Color.YELLOW);
                        pl.setPositions(positions);
                        pl.setPathType(Polyline.RHUMB_LINE);
                        pl.setNumSubsegments(2);
                        pl.setFollowTerrain(true);
                        */

                        DirectedPath directedPath = new DirectedPath(positions);
                        directedPath.setAttributes(attrs);
                        directedPath.setVisible(true);
                        directedPath.setAltitudeMode(WorldWind.RELATIVE_TO_GROUND);
                        directedPath.setPathType(AVKey.GREAT_CIRCLE);

                        addRenderable(directedPath);
                    }
                }
            } catch (Exception e) {
                System.out.println("exception " + e);
                e.printStackTrace();
            }
            // add image
            if (product.getName().indexOf("_OCN_") < 0) {
                if (enableSurfaceImages)
                    addSurfaceImage(product);
            }
            // add outline
            addOutline(product);
        }
    }

    private void addSurfaceImage(final Product product) {
        final String name = getUniqueName(product);

        final SwingWorker worker = new SwingWorker() {

            @Override
            protected SurfaceImage doInBackground() throws Exception {




                    final Product newProduct = createSubsampledProduct(product);
                    final Band band = newProduct.getBandAt(0);
                    final BufferedImage image = ProductUtils.createRgbImage(new RasterDataNode[]{band},
                            band.getImageInfo(com.bc.ceres.core.ProgressMonitor.NULL),
                            com.bc.ceres.core.ProgressMonitor.NULL);

                    final GeoPos geoPos1 = product.getGeoCoding().getGeoPos(new PixelPos(0, 0), null);
                    final GeoPos geoPos2 = product.getGeoCoding().getGeoPos(new PixelPos(product.getSceneRasterWidth() - 1,
                                    product.getSceneRasterHeight() - 1),
                            null
                    );

                    final Sector sector = new Sector(Angle.fromDegreesLatitude(geoPos1.getLat()),
                            Angle.fromDegreesLatitude(geoPos2.getLat()),
                            Angle.fromDegreesLongitude(geoPos1.getLon()),
                            Angle.fromDegreesLongitude(geoPos2.getLon()));

                    final SurfaceImage si = new SurfaceImage(image, sector);
                    si.setOpacity(getOpacity());

                return si;
            }

            @Override
            public void done() {

                try {
                    if (imageTable.contains(name))
                        removeImage(name);
                    final SurfaceImage si = (SurfaceImage) get();
                    addRenderable(si);
                    imageTable.put(name, si);
                } catch (Exception e) {
                    //VisatApp.getApp().showErrorDialog(e.getMessage());
                }
            }
        };
        worker.execute();
    }

    // ADDED
    protected static void createRandomColorSurface(double minLat, double maxLat, double minLon, double maxLon, double minHue, double maxHue, int width, int height, double minValue, double maxValue,
                                                   RenderableLayer outLayer)
    {
        //double minValue = -200e3;
        //double maxValue = 200e3;

        AnalyticSurface surface = new AnalyticSurface();
        surface.setSector(Sector.fromDegrees(minLat, maxLat, minLon, maxLon));
        surface.setAltitudeMode(WorldWind.CLAMP_TO_GROUND);
        surface.setDimensions(width, height);
        surface.setClientLayer(outLayer);
        outLayer.addRenderable(surface);

        //BufferWrapper firstBuffer = randomGridValues(width, height, minValue / 2d, maxValue * 2d);
        BufferWrapper secondBuffer = randomGridValues(width, height, minValue, maxValue);

        ArrayList<AnalyticSurface.GridPointAttributes> attributesList
                = new ArrayList<AnalyticSurface.GridPointAttributes>();
        for (int i = 0; i < secondBuffer.length(); i++)
        {
            attributesList.add(
                    AnalyticSurface.createColorGradientAttributes(secondBuffer.getDouble(i), minValue, maxValue, minHue, maxHue));
        }

        surface.setValues(attributesList);

        //mixValuesOverTime(2000L, firstBuffer, secondBuffer, minValue, maxValue, minHue, maxHue, surface);

        AnalyticSurfaceAttributes attr = new AnalyticSurfaceAttributes();
        attr.setDrawShadow(false);
        attr.setInteriorOpacity(0.6);
        //attr.setOutlineWidth(3);
        attr.setDrawOutline(false);
        surface.setSurfaceAttributes(attr);
    }

    public static BufferWrapper randomGridValues(int width, int height, double min, double max, int numIterations,
                                                 double smoothness, BufferFactory factory)
    {
        int numValues = width * height;
        double[] values = new double[numValues];

        for (int i = 0; i < numIterations; i++)
        {
            double offset = 1d - (i / (double) numIterations);

            int x1 = (int) Math.round(Math.random() * (width - 1));
            int x2 = (int) Math.round(Math.random() * (width - 1));
            int y1 = (int) Math.round(Math.random() * (height - 1));
            int y2 = (int) Math.round(Math.random() * (height - 1));
            int dx1 = x2 - x1;
            int dy1 = y2 - y1;

            for (int y = 0; y < height; y++)
            {
                int dy2 = y - y1;
                for (int x = 0; x < width; x++)
                {
                    int dx2 = x - x1;

                    if ((dx2 * dy1 - dx1 * dy2) >= 0)
                        values[x + y * width] += offset;
                }
            }
        }

        smoothValues(width, height, values, smoothness);
        scaleValues(values, numValues, min, max);
        BufferWrapper buffer = factory.newBuffer(numValues);
        buffer.putDouble(0, values, 0, numValues);

        return buffer;
    }

    public static BufferWrapper randomGridValues(int width, int height, double min, double max)
    {
        return randomGridValues(width, height, min, max, 1000, 0.5d,
                new BufferFactory.DoubleBufferFactory());
    }

    protected static void scaleValues(double[] values, int count, double minValue, double maxValue)
    {
        double min = Double.MAX_VALUE;
        double max = -Double.MAX_VALUE;
        for (int i = 0; i < count; i++)
        {
            if (min > values[i])
                min = values[i];
            if (max < values[i])
                max = values[i];
        }

        for (int i = 0; i < count; i++)
        {
            values[i] = (values[i] - min) / (max - min);
            values[i] = minValue + values[i] * (maxValue - minValue);
        }
    }

    protected static void smoothValues(int width, int height, double[] values, double smoothness)
    {
        // top to bottom
        for (int x = 0; x < width; x++)
        {
            smoothBand(values, x, width, height, smoothness);
        }

        // bottom to top
        int lastRowOffset = (height - 1) * width;
        for (int x = 0; x < width; x++)
        {
            smoothBand(values, x + lastRowOffset, -width, height, smoothness);
        }

        // left to right
        for (int y = 0; y < height; y++)
        {
            smoothBand(values, y * width, 1, width, smoothness);
        }

        // right to left
        int lastColOffset = width - 1;
        for (int y = 0; y < height; y++)
        {
            smoothBand(values, lastColOffset + y * width, -1, width, smoothness);
        }
    }

    protected static void smoothBand(double[] values, int start, int stride, int count, double smoothness)
    {
        double prevValue = values[start];
        int j = start + stride;

        for (int i = 0; i < count - 1; i++)
        {
            values[j] = smoothness * prevValue + (1 - smoothness) * values[j];
            prevValue = values[j];
            j += stride;
        }
    }


    private void addOutline(final Product product) {
        // ADDED
        System.out.println("TESTING ADD OUTLINE");
        final int step = Math.max(16, (product.getSceneRasterWidth() + product.getSceneRasterHeight()) / 250);
        final GeneralPath[] boundaryPaths = ProductUtils.createGeoBoundaryPaths(product, null, step);

        final Polyline[] polyLineList = new Polyline[boundaryPaths.length];
        int i = 0;
        for (GeneralPath boundaryPath : boundaryPaths) {
            final PathIterator it = boundaryPath.getPathIterator(null);
            final float[] floats = new float[2];
            final List<Position> positions = new ArrayList<Position>(4);

            it.currentSegment(floats);
            final Position firstPosition = new Position(Angle.fromDegreesLatitude(floats[1]),
                    Angle.fromDegreesLongitude(floats[0]), 0.0);
            positions.add(firstPosition);
            it.next();

            while (!it.isDone()) {
                it.currentSegment(floats);
                positions.add(new Position(Angle.fromDegreesLatitude(floats[1]),
                        Angle.fromDegreesLongitude(floats[0]), 0.0));
                it.next();
            }
            // close the loop
            positions.add(firstPosition);


            polyLineList[i] = new Polyline();
            polyLineList[i].setFollowTerrain(true);
            polyLineList[i].setPositions(positions);

            // ADDED
            //polyLineList[i].setColor(new Color(1f, 0f, 0f, 0.99f));
            //polyLineList[i].setLineWidth(10);

            addRenderable(polyLineList[i]);
            ++i;
        }
        outlineTable.put(getUniqueName(product), polyLineList);
    }

    private void addWaveProduct(final Product product) {
        final MetadataElement root = AbstractMetadata.getOriginalProductMetadata(product);
        final MetadataElement ggADS = root.getElement("GEOLOCATION_GRID_ADS");
        if (ggADS == null) return;

        final MetadataElement[] geoElemList = ggADS.getElements();
        final Polyline[] lineList = new Polyline[geoElemList.length];
        int cnt = 0;
        for (MetadataElement geoElem : geoElemList) {
            final double lat = geoElem.getAttributeDouble("center_lat", 0.0) / Constants.oneMillion;
            final double lon = geoElem.getAttributeDouble("center_long", 0.0) / Constants.oneMillion;
            final double heading = geoElem.getAttributeDouble("heading", 0.0);

            final GeoUtils.LatLonHeading r1 = GeoUtils.vincenty_direct(lon, lat, 5000, heading);
            final GeoUtils.LatLonHeading corner1 = GeoUtils.vincenty_direct(r1.lon, r1.lat, 2500, heading - 90.0);
            final GeoUtils.LatLonHeading corner2 = GeoUtils.vincenty_direct(r1.lon, r1.lat, 2500, heading + 90.0);

            final GeoUtils.LatLonHeading r2 = GeoUtils.vincenty_direct(lon, lat, 5000, heading + 180.0);
            final GeoUtils.LatLonHeading corner3 = GeoUtils.vincenty_direct(r2.lon, r2.lat, 2500, heading - 90.0);
            final GeoUtils.LatLonHeading corner4 = GeoUtils.vincenty_direct(r2.lon, r2.lat, 2500, heading + 90.0);

            final List<Position> positions = new ArrayList<Position>(4);
            positions.add(new Position(Angle.fromDegreesLatitude(corner1.lat), Angle.fromDegreesLongitude(corner1.lon), 0.0));
            positions.add(new Position(Angle.fromDegreesLatitude(corner2.lat), Angle.fromDegreesLongitude(corner2.lon), 0.0));
            positions.add(new Position(Angle.fromDegreesLatitude(corner4.lat), Angle.fromDegreesLongitude(corner4.lon), 0.0));
            positions.add(new Position(Angle.fromDegreesLatitude(corner3.lat), Angle.fromDegreesLongitude(corner3.lon), 0.0));
            positions.add(new Position(Angle.fromDegreesLatitude(corner1.lat), Angle.fromDegreesLongitude(corner1.lon), 0.0));

            final Polyline line = new Polyline();
            line.setFollowTerrain(true);
            line.setPositions(positions);

            addRenderable(line);
            lineList[cnt++] = line;
        }
        outlineTable.put(getUniqueName(product), lineList);
    }

    public void removeProduct(final Product product) {
        removeOutline(getUniqueName(product));
        removeImage(getUniqueName(product));
    }

    private void removeOutline(String imagePath) {
        final Polyline[] lineList = this.outlineTable.get(imagePath);
        if (lineList != null) {
            for (Polyline line : lineList) {
                this.removeRenderable(line);
            }
            this.outlineTable.remove(imagePath);
        }
    }

    private void removeImage(String imagePath) {
        final SurfaceImage si = this.imageTable.get(imagePath);
        if (si != null) {
            this.removeRenderable(si);
            this.imageTable.remove(imagePath);
        }
    }

    private static Product createSubsampledProduct(final Product product) throws IOException {

        final String quicklookBandName = ProductUtils.findSuitableQuicklookBandName(product);
        final ProductSubsetDef productSubsetDef = new ProductSubsetDef("subset");
        int scaleFactor = product.getSceneRasterWidth() / 1000;
        if (scaleFactor < 1) {
            scaleFactor = 1;
        }
        productSubsetDef.setSubSampling(scaleFactor, scaleFactor);
        productSubsetDef.setTreatVirtualBandsAsRealBands(true);
        productSubsetDef.setNodeNames(new String[]{quicklookBandName});
        Product productSubset = product.createSubset(productSubsetDef, quicklookBandName, null);

        if (!OperatorUtils.isMapProjected(product)) {
            try {
                final Map<String, Object> projParameters = new HashMap<String, Object>();
                Map<String, Product> projProducts = new HashMap<String, Product>();
                projProducts.put("source", productSubset);
                projParameters.put("crs", "WGS84(DD)");
                productSubset = GPF.createProduct("Reproject", projParameters, projProducts);
            } catch (Exception e) {
                e.printStackTrace();
            }
        }

        return productSubset;
    }
=======
/*
 * Copyright (C) 2014 by Array Systems Computing Inc. http://www.array.ca
 *
 * This program is free software; you can redistribute it and/or modify it
 * under the terms of the GNU General Public License as published by the Free
 * Software Foundation; either version 3 of the License, or (at your option)
 * any later version.
 * This program is distributed in the hope that it will be useful, but WITHOUT
 * ANY WARRANTY; without even the implied warranty of MERCHANTABILITY or
 * FITNESS FOR A PARTICULAR PURPOSE. See the GNU General Public License for
 * more details.
 *
 * You should have received a copy of the GNU General Public License along
 * with this program; if not, see http://www.gnu.org/licenses/
 */
package org.esa.nest.dat.toolviews.nestwwview;

import com.bc.ceres.core.*;
import com.sun.media.jfxmedia.logging.Logger;
import gov.nasa.worldwind.WorldWind;
import gov.nasa.worldwind.avlist.AVKey;
import gov.nasa.worldwind.geom.Angle;
import gov.nasa.worldwind.geom.LatLon;
import gov.nasa.worldwind.geom.Position;
import gov.nasa.worldwind.geom.Sector;
import gov.nasa.worldwind.layers.RenderableLayer;
import gov.nasa.worldwind.render.*;


import gov.nasa.worldwind.util.BufferFactory;
import gov.nasa.worldwind.util.BufferWrapper;
import gov.nasa.worldwind.util.WWMath;
import gov.nasa.worldwindx.examples.analytics.AnalyticSurface;
import gov.nasa.worldwindx.examples.analytics.AnalyticSurfaceAttributes;
import gov.nasa.worldwindx.examples.analytics.AnalyticSurfaceLegend;
import gov.nasa.worldwindx.examples.util.DirectedPath;
import org.esa.beam.framework.dataio.ProductSubsetDef;
import org.esa.beam.framework.datamodel.*;
import org.esa.beam.framework.gpf.GPF;
import org.esa.beam.util.ProductUtils;
import org.esa.beam.util.logging.BeamLogManager;
import org.esa.snap.datamodel.AbstractMetadata;
import org.esa.snap.eo.Constants;
import org.esa.snap.eo.GeoUtils;
import org.esa.snap.gpf.OperatorUtils;

import javax.swing.*;
import java.awt.*;
import java.awt.geom.GeneralPath;
import java.awt.geom.PathIterator;
import java.awt.image.BufferedImage;
import java.io.IOException;
import java.text.DecimalFormat;
import java.text.FieldPosition;
import java.text.Format;
import java.util.ArrayList;
import java.util.HashMap;
import java.util.List;
import java.util.Map;
import java.util.concurrent.ConcurrentHashMap;

/**

 */
public class ProductLayer extends RenderableLayer {
    private Product selectedProduct = null;
    private final boolean enableSurfaceImages;

    private final ConcurrentHashMap<String, Polyline[]> outlineTable = new ConcurrentHashMap<String, Polyline[]>();
    private final ConcurrentHashMap<String, SurfaceImage> imageTable = new ConcurrentHashMap<String, SurfaceImage>();

    ProductLayer(boolean showSurfaceImages) {
        enableSurfaceImages = showSurfaceImages;
    }

    public String[] getProductNames() {
        return outlineTable.keySet().toArray(new String[outlineTable.size()]);
    }

    private static String getUniqueName(final Product product) {
        return product.getProductRefString();
       /* String name = product.getName();
        File file = product.getFileLocation();
        if(file != null)
            name += file.getAbsolutePath();
        return name; */
    }

    @Override
    public void setOpacity(double opacity) {
        super.setOpacity(opacity);

        for (Map.Entry<String, SurfaceImage> entry : this.imageTable.entrySet()) {
            entry.getValue().setOpacity(opacity);
        }
    }

    public void setOpacity(String name, double opacity) {
        final SurfaceImage img = imageTable.get(name);
        if (img != null)
            img.setOpacity(opacity);
    }

    public double getOpacity(String name) {
        final SurfaceImage img = imageTable.get(name);
        if (img != null)
            return img.getOpacity();
        else {
            final Polyline[] lineList = outlineTable.get(name);
            return lineList != null ? 1 : 0;
        }
    }

    public void setSelectedProduct(Product product) {
        selectedProduct = product;
        if (selectedProduct != null) {
            final String selName = getUniqueName(selectedProduct);
            for (String name : outlineTable.keySet()) {
                final Polyline[] lineList = outlineTable.get(name);
                final boolean highlight = name.equals(selName);
                for (Polyline line : lineList) {
                    line.setHighlighted(highlight);
                    line.setHighlightColor(Color.RED);
                }
            }
        }
    }

    public Product getSelectedProduct() {
        return selectedProduct;
    }

    public void addProduct(final Product product) {
        final String name = getUniqueName(product);
        if (this.outlineTable.get(name) != null)
            return;

        final GeoCoding geoCoding = product.getGeoCoding();
        if (geoCoding == null) {
            final String productType = product.getProductType();
            if (productType.equals("ASA_WVW_2P") || productType.equals("ASA_WVS_1P") || productType.equals("ASA_WVI_1P")) {
                addWaveProduct(product);
            }
        } else {

            try {
                // CHANGED
                 if (product.getName().indexOf("_OCN_") >= 0) {
                    final Product newProduct = product;


                    //System.out.println("called");
                    //final Band band = newProduct.getBandAt(0);
                    /*
                    for (String currBandName : newProduct.getBandNames()) {
                        System.out.println("currBandName " + currBandName);
                    }
                    */
                    System.out.println("product " + product.getName());

                    final Band lonBand = newProduct.getBand("hh_001_owiLon");
                    final Band latBand = newProduct.getBand("hh_001_owiLat");
                    final Band incAngleBand = newProduct.getBand("hh_001_owiIncidenceAngle");
                    final Band windSpeedBand = newProduct.getBand("hh_001_owiWindSpeed");
                    final Band windDirBand = newProduct.getBand("hh_001_owiWindDirection");

                     final Band oswLonBand = newProduct.getBand("hh_001_oswLon");
                     final Band oswLatBand = newProduct.getBand("hh_001_oswLat");
                     final Band oswWindDirBand = newProduct.getBand("hh_001_oswWindDirection");

                     final Band rvlLonBand = newProduct.getBand("hh_001_rvlLon");
                     final Band rvlLatBand = newProduct.getBand("hh_001_rvlLat");
                     final Band rvlRadVelBand = newProduct.getBand("hh_001_rvlRadVel");

                    //final Band band = newProduct.getBand();
                    System.out.println("band 0 " + lonBand);
                    System.out.println("band width " + lonBand.getRasterWidth());
                    System.out.println("band height " + lonBand.getRasterHeight());

                    final float[] lonValues = new float[lonBand.getRasterWidth() * lonBand.getRasterHeight()];
                    lonBand.readPixels(0, 0, lonBand.getRasterWidth(), lonBand.getRasterHeight(), lonValues, com.bc.ceres.core.ProgressMonitor.NULL);

                    final float[] latValues = new float[latBand.getRasterWidth() * latBand.getRasterHeight()];
                    latBand.readPixels(0, 0, latBand.getRasterWidth(), latBand.getRasterHeight(), latValues, com.bc.ceres.core.ProgressMonitor.NULL);

                    final float[] incAngleValues = new float[incAngleBand.getRasterWidth() * incAngleBand.getRasterHeight()];
                    incAngleBand.readPixels(0, 0, incAngleBand.getRasterWidth(), incAngleBand.getRasterHeight(), incAngleValues, com.bc.ceres.core.ProgressMonitor.NULL);

                    final float[] windSpeedValues = new float[windSpeedBand.getRasterWidth() * windSpeedBand.getRasterHeight()];
                    windSpeedBand.readPixels(0, 0, windSpeedBand.getRasterWidth(), windSpeedBand.getRasterHeight(), windSpeedValues, com.bc.ceres.core.ProgressMonitor.NULL);

                    final float[] windDirValues = new float[windDirBand.getRasterWidth() * windDirBand.getRasterHeight()];
                    windDirBand.readPixels(0, 0, windDirBand.getRasterWidth(), windDirBand.getRasterHeight(), windDirValues, com.bc.ceres.core.ProgressMonitor.NULL);


                     final float[] oswLonValues = new float[oswLonBand.getRasterWidth() * oswLonBand.getRasterHeight()];
                     incAngleBand.readPixels(0, 0, oswLonBand.getRasterWidth(), oswLonBand.getRasterHeight(), oswLonValues, com.bc.ceres.core.ProgressMonitor.NULL);

                     final float[] oswLatValues = new float[oswLatBand.getRasterWidth() * oswLatBand.getRasterHeight()];
                     oswLatBand.readPixels(0, 0, oswLatBand.getRasterWidth(), oswLatBand.getRasterHeight(), oswLatValues, com.bc.ceres.core.ProgressMonitor.NULL);

                     final float[] oswWindDirValues = new float[oswWindDirBand.getRasterWidth() * oswWindDirBand.getRasterHeight()];
                     oswWindDirBand.readPixels(0, 0, oswWindDirBand.getRasterWidth(), oswWindDirBand.getRasterHeight(), oswWindDirValues, com.bc.ceres.core.ProgressMonitor.NULL);

                     final float[] rvlLonValues = new float[rvlLonBand.getRasterWidth() * rvlLonBand.getRasterHeight()];
                     rvlLonBand.readPixels(0, 0, rvlLonBand.getRasterWidth(), rvlLonBand.getRasterHeight(), rvlLonValues, com.bc.ceres.core.ProgressMonitor.NULL);

                     final float[] rvlLatValues = new float[rvlLatBand.getRasterWidth() * rvlLatBand.getRasterHeight()];
                     windSpeedBand.readPixels(0, 0, rvlLatBand.getRasterWidth(), rvlLatBand.getRasterHeight(), rvlLatValues, com.bc.ceres.core.ProgressMonitor.NULL);

                     final float[] rvlRadVelValues = new float[rvlRadVelBand.getRasterWidth() * rvlRadVelBand.getRasterHeight()];
                     rvlRadVelBand.readPixels(0, 0, rvlRadVelBand.getRasterWidth(), rvlRadVelBand.getRasterHeight(), rvlRadVelValues, com.bc.ceres.core.ProgressMonitor.NULL);

                    final GeoPos geoPos1 = product.getGeoCoding().getGeoPos(new PixelPos(0, 0), null);
                    final GeoPos geoPos2 = product.getGeoCoding().getGeoPos(new PixelPos(product.getSceneRasterWidth() - 1,
                                    product.getSceneRasterHeight() - 1), null);

                    double HUE_BLUE = 240d / 360d;
                    double HUE_RED = 0d / 360d;
                    double minValue = -200e3 * 2d;
                    double maxValue = 200e3 / 2d;

                    createRandomColorSurface(geoPos2.getLat(), geoPos1.getLat(), geoPos1.getLon(), geoPos2.getLon(), HUE_BLUE, HUE_RED, 40, 40, minValue, maxValue, this);
                    //createRandomColorSurface(25, 35, -110, -100, HUE_BLUE, HUE_RED, 40, 40, minValue, maxValue, this);
                    //createRandomColorSurface(geoPos2.getLat(),  geoPos1.getLat(), 55, 57, HUE_BLUE, HUE_RED, 40, 40, minValue, maxValue, this);
                    System.out.println("geoPos1.getLat(), geoPos2.getLat(), geoPos1.getLon(), geoPos2.getLon() " + geoPos1.getLat() + " " + geoPos2.getLat() + " " + geoPos1.getLon() + " " + geoPos2.getLon());
                    ShapeAttributes attrs = new BasicShapeAttributes();
                    attrs.setOutlineMaterial(Material.BLACK);
                    attrs.setOutlineWidth(2d);

                     Format legendLabelFormat = new DecimalFormat("# m/s");
                         /*
                     {
                         public StringBuffer format(double number, StringBuffer result, FieldPosition fieldPosition)
                         {

                             double altitudeMeters = altitude + verticalScale * number;
                             double altitudeKm = altitudeMeters * WWMath.METERS_TO_KILOMETERS;
                             return super.format(altitudeKm, result, fieldPosition);
                         }
                     };
                     */
                     AnalyticSurfaceLegend legend = AnalyticSurfaceLegend.fromColorGradient(minValue, maxValue, HUE_BLUE, HUE_RED,
                             AnalyticSurfaceLegend.createDefaultColorGradientLabels(minValue, maxValue, legendLabelFormat),
                             AnalyticSurfaceLegend.createDefaultTitle("Wind Speed"));
                     legend.setOpacity(0.8);
                     legend.setScreenLocation(new Point(650, 300));
                    addRenderable(legend);

                    for (int i = 0; i < latValues.length; i++) {
                        //System.out.println(lonValues[i] + "::==::" + latValues[i] + "::==::" + incAngleValues[i] + "::==::" + windSpeedValues[i] + "::==::" + windDirValues[i] + "::==::");
                        Position startPos = new Position(Angle.fromDegreesLatitude(latValues[i]), Angle.fromDegreesLongitude(lonValues[i]), 10.0);
                        Position endPos = new Position(LatLon.greatCircleEndPosition(startPos, Angle.fromDegrees(windDirValues[i]), Angle.fromDegrees(0.01)), 10.0);

                        //System.out.println("startPos " + startPos + " endPos " + endPos);

                        ArrayList<Position> positions = new ArrayList<Position>();
                        positions.add(startPos);
                        positions.add(endPos);

                        /*
                        Polyline pl = new Polyline();
                        pl.setColor(Color.YELLOW);
                        pl.setPositions(positions);
                        pl.setPathType(Polyline.RHUMB_LINE);
                        pl.setNumSubsegments(2);
                        pl.setFollowTerrain(true);
                        */

                        DirectedPath directedPath = new DirectedPath(positions);
                        directedPath.setAttributes(attrs);
                        directedPath.setVisible(true);
                        directedPath.setAltitudeMode(WorldWind.RELATIVE_TO_GROUND);
                        directedPath.setPathType(AVKey.GREAT_CIRCLE);

                        addRenderable(directedPath);
                    }
                }
            } catch (Exception e) {
                System.out.println("exception " + e);
                e.printStackTrace();
            }
            // add image
            if (product.getName().indexOf("_OCN_") < 0) {
                if (enableSurfaceImages)
                    addSurfaceImage(product);
            }
            // add outline
            addOutline(product);
        }
    }

    private void addSurfaceImage(final Product product) {
        final String name = getUniqueName(product);

        final SwingWorker worker = new SwingWorker() {

            @Override
            protected SurfaceImage doInBackground() throws Exception {




                    final Product newProduct = createSubsampledProduct(product);
                    final Band band = newProduct.getBandAt(0);
                    final BufferedImage image = ProductUtils.createRgbImage(new RasterDataNode[]{band},
                            band.getImageInfo(com.bc.ceres.core.ProgressMonitor.NULL),
                            com.bc.ceres.core.ProgressMonitor.NULL);

                    final GeoPos geoPos1 = product.getGeoCoding().getGeoPos(new PixelPos(0, 0), null);
                    final GeoPos geoPos2 = product.getGeoCoding().getGeoPos(new PixelPos(product.getSceneRasterWidth() - 1,
                                    product.getSceneRasterHeight() - 1),
                            null
                    );

                    final Sector sector = new Sector(Angle.fromDegreesLatitude(geoPos1.getLat()),
                            Angle.fromDegreesLatitude(geoPos2.getLat()),
                            Angle.fromDegreesLongitude(geoPos1.getLon()),
                            Angle.fromDegreesLongitude(geoPos2.getLon()));

                    final SurfaceImage si = new SurfaceImage(image, sector);
                    si.setOpacity(getOpacity());

                return si;
            }

            @Override
            public void done() {

                try {
                    if (imageTable.contains(name))
                        removeImage(name);
                    final SurfaceImage si = (SurfaceImage) get();
                    addRenderable(si);
                    imageTable.put(name, si);
                } catch (Exception e) {
                    //VisatApp.getApp().showErrorDialog(e.getMessage());
                }
            }
        };
        worker.execute();
    }

    // ADDED
    protected static void createRandomColorSurface(double minLat, double maxLat, double minLon, double maxLon, double minHue, double maxHue, int width, int height, double minValue, double maxValue,
                                                   RenderableLayer outLayer)
    {
        //double minValue = -200e3;
        //double maxValue = 200e3;

        AnalyticSurface surface = new AnalyticSurface();
        surface.setSector(Sector.fromDegrees(minLat, maxLat, minLon, maxLon));
        surface.setAltitudeMode(WorldWind.CLAMP_TO_GROUND);
        surface.setDimensions(width, height);
        surface.setClientLayer(outLayer);
        outLayer.addRenderable(surface);

        //BufferWrapper firstBuffer = randomGridValues(width, height, minValue / 2d, maxValue * 2d);
        BufferWrapper secondBuffer = randomGridValues(width, height, minValue, maxValue);

        ArrayList<AnalyticSurface.GridPointAttributes> attributesList
                = new ArrayList<AnalyticSurface.GridPointAttributes>();
        for (int i = 0; i < secondBuffer.length(); i++)
        {
            attributesList.add(
                    AnalyticSurface.createColorGradientAttributes(secondBuffer.getDouble(i), minValue, maxValue, minHue, maxHue));
        }

        surface.setValues(attributesList);

        //mixValuesOverTime(2000L, firstBuffer, secondBuffer, minValue, maxValue, minHue, maxHue, surface);

        AnalyticSurfaceAttributes attr = new AnalyticSurfaceAttributes();
        attr.setDrawShadow(false);
        attr.setInteriorOpacity(0.6);
        //attr.setOutlineWidth(3);
        attr.setDrawOutline(false);
        surface.setSurfaceAttributes(attr);
    }

    public static BufferWrapper randomGridValues(int width, int height, double min, double max, int numIterations,
                                                 double smoothness, BufferFactory factory)
    {
        int numValues = width * height;
        double[] values = new double[numValues];

        for (int i = 0; i < numIterations; i++)
        {
            double offset = 1d - (i / (double) numIterations);

            int x1 = (int) Math.round(Math.random() * (width - 1));
            int x2 = (int) Math.round(Math.random() * (width - 1));
            int y1 = (int) Math.round(Math.random() * (height - 1));
            int y2 = (int) Math.round(Math.random() * (height - 1));
            int dx1 = x2 - x1;
            int dy1 = y2 - y1;

            for (int y = 0; y < height; y++)
            {
                int dy2 = y - y1;
                for (int x = 0; x < width; x++)
                {
                    int dx2 = x - x1;

                    if ((dx2 * dy1 - dx1 * dy2) >= 0)
                        values[x + y * width] += offset;
                }
            }
        }

        smoothValues(width, height, values, smoothness);
        scaleValues(values, numValues, min, max);
        BufferWrapper buffer = factory.newBuffer(numValues);
        buffer.putDouble(0, values, 0, numValues);

        return buffer;
    }

    public static BufferWrapper randomGridValues(int width, int height, double min, double max)
    {
        return randomGridValues(width, height, min, max, 1000, 0.5d,
                new BufferFactory.DoubleBufferFactory());
    }

    protected static void scaleValues(double[] values, int count, double minValue, double maxValue)
    {
        double min = Double.MAX_VALUE;
        double max = -Double.MAX_VALUE;
        for (int i = 0; i < count; i++)
        {
            if (min > values[i])
                min = values[i];
            if (max < values[i])
                max = values[i];
        }

        for (int i = 0; i < count; i++)
        {
            values[i] = (values[i] - min) / (max - min);
            values[i] = minValue + values[i] * (maxValue - minValue);
        }
    }

    protected static void smoothValues(int width, int height, double[] values, double smoothness)
    {
        // top to bottom
        for (int x = 0; x < width; x++)
        {
            smoothBand(values, x, width, height, smoothness);
        }

        // bottom to top
        int lastRowOffset = (height - 1) * width;
        for (int x = 0; x < width; x++)
        {
            smoothBand(values, x + lastRowOffset, -width, height, smoothness);
        }

        // left to right
        for (int y = 0; y < height; y++)
        {
            smoothBand(values, y * width, 1, width, smoothness);
        }

        // right to left
        int lastColOffset = width - 1;
        for (int y = 0; y < height; y++)
        {
            smoothBand(values, lastColOffset + y * width, -1, width, smoothness);
        }
    }

    protected static void smoothBand(double[] values, int start, int stride, int count, double smoothness)
    {
        double prevValue = values[start];
        int j = start + stride;

        for (int i = 0; i < count - 1; i++)
        {
            values[j] = smoothness * prevValue + (1 - smoothness) * values[j];
            prevValue = values[j];
            j += stride;
        }
    }


    private void addOutline(final Product product) {
        // ADDED
        //System.out.println("TESTING ADD OUTLINE");
        final int step = Math.max(16, (product.getSceneRasterWidth() + product.getSceneRasterHeight()) / 250);
        final GeneralPath[] boundaryPaths = ProductUtils.createGeoBoundaryPaths(product, null, step);

        final Polyline[] polyLineList = new Polyline[boundaryPaths.length];
        int i = 0;
        for (GeneralPath boundaryPath : boundaryPaths) {
            final PathIterator it = boundaryPath.getPathIterator(null);
            final float[] floats = new float[2];
            final List<Position> positions = new ArrayList<Position>(4);

            it.currentSegment(floats);
            final Position firstPosition = new Position(Angle.fromDegreesLatitude(floats[1]),
                    Angle.fromDegreesLongitude(floats[0]), 0.0);
            positions.add(firstPosition);
            it.next();

            while (!it.isDone()) {
                it.currentSegment(floats);
                positions.add(new Position(Angle.fromDegreesLatitude(floats[1]),
                        Angle.fromDegreesLongitude(floats[0]), 0.0));
                it.next();
            }
            // close the loop
            positions.add(firstPosition);


            polyLineList[i] = new Polyline();
            polyLineList[i].setFollowTerrain(true);
            polyLineList[i].setPositions(positions);

            // ADDED
            //polyLineList[i].setColor(new Color(1f, 0f, 0f, 0.99f));
            //polyLineList[i].setLineWidth(10);

            addRenderable(polyLineList[i]);
            ++i;
        }
        outlineTable.put(getUniqueName(product), polyLineList);
    }

    private void addWaveProduct(final Product product) {
        final MetadataElement root = AbstractMetadata.getOriginalProductMetadata(product);
        final MetadataElement ggADS = root.getElement("GEOLOCATION_GRID_ADS");
        if (ggADS == null) return;

        final MetadataElement[] geoElemList = ggADS.getElements();
        final Polyline[] lineList = new Polyline[geoElemList.length];
        int cnt = 0;
        for (MetadataElement geoElem : geoElemList) {
            final double lat = geoElem.getAttributeDouble("center_lat", 0.0) / Constants.oneMillion;
            final double lon = geoElem.getAttributeDouble("center_long", 0.0) / Constants.oneMillion;
            final double heading = geoElem.getAttributeDouble("heading", 0.0);

            final GeoUtils.LatLonHeading r1 = GeoUtils.vincenty_direct(lon, lat, 5000, heading);
            final GeoUtils.LatLonHeading corner1 = GeoUtils.vincenty_direct(r1.lon, r1.lat, 2500, heading - 90.0);
            final GeoUtils.LatLonHeading corner2 = GeoUtils.vincenty_direct(r1.lon, r1.lat, 2500, heading + 90.0);

            final GeoUtils.LatLonHeading r2 = GeoUtils.vincenty_direct(lon, lat, 5000, heading + 180.0);
            final GeoUtils.LatLonHeading corner3 = GeoUtils.vincenty_direct(r2.lon, r2.lat, 2500, heading - 90.0);
            final GeoUtils.LatLonHeading corner4 = GeoUtils.vincenty_direct(r2.lon, r2.lat, 2500, heading + 90.0);

            final List<Position> positions = new ArrayList<Position>(4);
            positions.add(new Position(Angle.fromDegreesLatitude(corner1.lat), Angle.fromDegreesLongitude(corner1.lon), 0.0));
            positions.add(new Position(Angle.fromDegreesLatitude(corner2.lat), Angle.fromDegreesLongitude(corner2.lon), 0.0));
            positions.add(new Position(Angle.fromDegreesLatitude(corner4.lat), Angle.fromDegreesLongitude(corner4.lon), 0.0));
            positions.add(new Position(Angle.fromDegreesLatitude(corner3.lat), Angle.fromDegreesLongitude(corner3.lon), 0.0));
            positions.add(new Position(Angle.fromDegreesLatitude(corner1.lat), Angle.fromDegreesLongitude(corner1.lon), 0.0));

            final Polyline line = new Polyline();
            line.setFollowTerrain(true);
            line.setPositions(positions);

            addRenderable(line);
            lineList[cnt++] = line;
        }
        outlineTable.put(getUniqueName(product), lineList);
    }

    public void removeProduct(final Product product) {
        removeOutline(getUniqueName(product));
        removeImage(getUniqueName(product));
    }

    private void removeOutline(String imagePath) {
        final Polyline[] lineList = this.outlineTable.get(imagePath);
        if (lineList != null) {
            for (Polyline line : lineList) {
                this.removeRenderable(line);
            }
            this.outlineTable.remove(imagePath);
        }
    }

    private void removeImage(String imagePath) {
        final SurfaceImage si = this.imageTable.get(imagePath);
        if (si != null) {
            this.removeRenderable(si);
            this.imageTable.remove(imagePath);
        }
    }

    private static Product createSubsampledProduct(final Product product) throws IOException {

        final String quicklookBandName = ProductUtils.findSuitableQuicklookBandName(product);
        final ProductSubsetDef productSubsetDef = new ProductSubsetDef("subset");
        int scaleFactor = product.getSceneRasterWidth() / 1000;
        if (scaleFactor < 1) {
            scaleFactor = 1;
        }
        productSubsetDef.setSubSampling(scaleFactor, scaleFactor);
        productSubsetDef.setTreatVirtualBandsAsRealBands(true);
        productSubsetDef.setNodeNames(new String[]{quicklookBandName});
        Product productSubset = product.createSubset(productSubsetDef, quicklookBandName, null);

        if (!OperatorUtils.isMapProjected(product)) {
            try {
                final Map<String, Object> projParameters = new HashMap<String, Object>();
                Map<String, Product> projProducts = new HashMap<String, Product>();
                projProducts.put("source", productSubset);
                projParameters.put("crs", "WGS84(DD)");
                productSubset = GPF.createProduct("Reproject", projParameters, projProducts);
            } catch (Exception e) {
                e.printStackTrace();
            }
        }

        return productSubset;
    }
>>>>>>> 3926e651
}<|MERGE_RESOLUTION|>--- conflicted
+++ resolved
@@ -1,4 +1,3 @@
-<<<<<<< HEAD
 /*
  * Copyright (C) 2014 by Array Systems Computing Inc. http://www.array.ca
  *
@@ -487,7 +486,7 @@
 
     private void addOutline(final Product product) {
         // ADDED
-        System.out.println("TESTING ADD OUTLINE");
+        //System.out.println("TESTING ADD OUTLINE");
         final int step = Math.max(16, (product.getSceneRasterWidth() + product.getSceneRasterHeight()) / 250);
         final GeneralPath[] boundaryPaths = ProductUtils.createGeoBoundaryPaths(product, null, step);
 
@@ -616,623 +615,4 @@
 
         return productSubset;
     }
-=======
-/*
- * Copyright (C) 2014 by Array Systems Computing Inc. http://www.array.ca
- *
- * This program is free software; you can redistribute it and/or modify it
- * under the terms of the GNU General Public License as published by the Free
- * Software Foundation; either version 3 of the License, or (at your option)
- * any later version.
- * This program is distributed in the hope that it will be useful, but WITHOUT
- * ANY WARRANTY; without even the implied warranty of MERCHANTABILITY or
- * FITNESS FOR A PARTICULAR PURPOSE. See the GNU General Public License for
- * more details.
- *
- * You should have received a copy of the GNU General Public License along
- * with this program; if not, see http://www.gnu.org/licenses/
- */
-package org.esa.nest.dat.toolviews.nestwwview;
-
-import com.bc.ceres.core.*;
-import com.sun.media.jfxmedia.logging.Logger;
-import gov.nasa.worldwind.WorldWind;
-import gov.nasa.worldwind.avlist.AVKey;
-import gov.nasa.worldwind.geom.Angle;
-import gov.nasa.worldwind.geom.LatLon;
-import gov.nasa.worldwind.geom.Position;
-import gov.nasa.worldwind.geom.Sector;
-import gov.nasa.worldwind.layers.RenderableLayer;
-import gov.nasa.worldwind.render.*;
-
-
-import gov.nasa.worldwind.util.BufferFactory;
-import gov.nasa.worldwind.util.BufferWrapper;
-import gov.nasa.worldwind.util.WWMath;
-import gov.nasa.worldwindx.examples.analytics.AnalyticSurface;
-import gov.nasa.worldwindx.examples.analytics.AnalyticSurfaceAttributes;
-import gov.nasa.worldwindx.examples.analytics.AnalyticSurfaceLegend;
-import gov.nasa.worldwindx.examples.util.DirectedPath;
-import org.esa.beam.framework.dataio.ProductSubsetDef;
-import org.esa.beam.framework.datamodel.*;
-import org.esa.beam.framework.gpf.GPF;
-import org.esa.beam.util.ProductUtils;
-import org.esa.beam.util.logging.BeamLogManager;
-import org.esa.snap.datamodel.AbstractMetadata;
-import org.esa.snap.eo.Constants;
-import org.esa.snap.eo.GeoUtils;
-import org.esa.snap.gpf.OperatorUtils;
-
-import javax.swing.*;
-import java.awt.*;
-import java.awt.geom.GeneralPath;
-import java.awt.geom.PathIterator;
-import java.awt.image.BufferedImage;
-import java.io.IOException;
-import java.text.DecimalFormat;
-import java.text.FieldPosition;
-import java.text.Format;
-import java.util.ArrayList;
-import java.util.HashMap;
-import java.util.List;
-import java.util.Map;
-import java.util.concurrent.ConcurrentHashMap;
-
-/**
-
- */
-public class ProductLayer extends RenderableLayer {
-    private Product selectedProduct = null;
-    private final boolean enableSurfaceImages;
-
-    private final ConcurrentHashMap<String, Polyline[]> outlineTable = new ConcurrentHashMap<String, Polyline[]>();
-    private final ConcurrentHashMap<String, SurfaceImage> imageTable = new ConcurrentHashMap<String, SurfaceImage>();
-
-    ProductLayer(boolean showSurfaceImages) {
-        enableSurfaceImages = showSurfaceImages;
-    }
-
-    public String[] getProductNames() {
-        return outlineTable.keySet().toArray(new String[outlineTable.size()]);
-    }
-
-    private static String getUniqueName(final Product product) {
-        return product.getProductRefString();
-       /* String name = product.getName();
-        File file = product.getFileLocation();
-        if(file != null)
-            name += file.getAbsolutePath();
-        return name; */
-    }
-
-    @Override
-    public void setOpacity(double opacity) {
-        super.setOpacity(opacity);
-
-        for (Map.Entry<String, SurfaceImage> entry : this.imageTable.entrySet()) {
-            entry.getValue().setOpacity(opacity);
-        }
-    }
-
-    public void setOpacity(String name, double opacity) {
-        final SurfaceImage img = imageTable.get(name);
-        if (img != null)
-            img.setOpacity(opacity);
-    }
-
-    public double getOpacity(String name) {
-        final SurfaceImage img = imageTable.get(name);
-        if (img != null)
-            return img.getOpacity();
-        else {
-            final Polyline[] lineList = outlineTable.get(name);
-            return lineList != null ? 1 : 0;
-        }
-    }
-
-    public void setSelectedProduct(Product product) {
-        selectedProduct = product;
-        if (selectedProduct != null) {
-            final String selName = getUniqueName(selectedProduct);
-            for (String name : outlineTable.keySet()) {
-                final Polyline[] lineList = outlineTable.get(name);
-                final boolean highlight = name.equals(selName);
-                for (Polyline line : lineList) {
-                    line.setHighlighted(highlight);
-                    line.setHighlightColor(Color.RED);
-                }
-            }
-        }
-    }
-
-    public Product getSelectedProduct() {
-        return selectedProduct;
-    }
-
-    public void addProduct(final Product product) {
-        final String name = getUniqueName(product);
-        if (this.outlineTable.get(name) != null)
-            return;
-
-        final GeoCoding geoCoding = product.getGeoCoding();
-        if (geoCoding == null) {
-            final String productType = product.getProductType();
-            if (productType.equals("ASA_WVW_2P") || productType.equals("ASA_WVS_1P") || productType.equals("ASA_WVI_1P")) {
-                addWaveProduct(product);
-            }
-        } else {
-
-            try {
-                // CHANGED
-                 if (product.getName().indexOf("_OCN_") >= 0) {
-                    final Product newProduct = product;
-
-
-                    //System.out.println("called");
-                    //final Band band = newProduct.getBandAt(0);
-                    /*
-                    for (String currBandName : newProduct.getBandNames()) {
-                        System.out.println("currBandName " + currBandName);
-                    }
-                    */
-                    System.out.println("product " + product.getName());
-
-                    final Band lonBand = newProduct.getBand("hh_001_owiLon");
-                    final Band latBand = newProduct.getBand("hh_001_owiLat");
-                    final Band incAngleBand = newProduct.getBand("hh_001_owiIncidenceAngle");
-                    final Band windSpeedBand = newProduct.getBand("hh_001_owiWindSpeed");
-                    final Band windDirBand = newProduct.getBand("hh_001_owiWindDirection");
-
-                     final Band oswLonBand = newProduct.getBand("hh_001_oswLon");
-                     final Band oswLatBand = newProduct.getBand("hh_001_oswLat");
-                     final Band oswWindDirBand = newProduct.getBand("hh_001_oswWindDirection");
-
-                     final Band rvlLonBand = newProduct.getBand("hh_001_rvlLon");
-                     final Band rvlLatBand = newProduct.getBand("hh_001_rvlLat");
-                     final Band rvlRadVelBand = newProduct.getBand("hh_001_rvlRadVel");
-
-                    //final Band band = newProduct.getBand();
-                    System.out.println("band 0 " + lonBand);
-                    System.out.println("band width " + lonBand.getRasterWidth());
-                    System.out.println("band height " + lonBand.getRasterHeight());
-
-                    final float[] lonValues = new float[lonBand.getRasterWidth() * lonBand.getRasterHeight()];
-                    lonBand.readPixels(0, 0, lonBand.getRasterWidth(), lonBand.getRasterHeight(), lonValues, com.bc.ceres.core.ProgressMonitor.NULL);
-
-                    final float[] latValues = new float[latBand.getRasterWidth() * latBand.getRasterHeight()];
-                    latBand.readPixels(0, 0, latBand.getRasterWidth(), latBand.getRasterHeight(), latValues, com.bc.ceres.core.ProgressMonitor.NULL);
-
-                    final float[] incAngleValues = new float[incAngleBand.getRasterWidth() * incAngleBand.getRasterHeight()];
-                    incAngleBand.readPixels(0, 0, incAngleBand.getRasterWidth(), incAngleBand.getRasterHeight(), incAngleValues, com.bc.ceres.core.ProgressMonitor.NULL);
-
-                    final float[] windSpeedValues = new float[windSpeedBand.getRasterWidth() * windSpeedBand.getRasterHeight()];
-                    windSpeedBand.readPixels(0, 0, windSpeedBand.getRasterWidth(), windSpeedBand.getRasterHeight(), windSpeedValues, com.bc.ceres.core.ProgressMonitor.NULL);
-
-                    final float[] windDirValues = new float[windDirBand.getRasterWidth() * windDirBand.getRasterHeight()];
-                    windDirBand.readPixels(0, 0, windDirBand.getRasterWidth(), windDirBand.getRasterHeight(), windDirValues, com.bc.ceres.core.ProgressMonitor.NULL);
-
-
-                     final float[] oswLonValues = new float[oswLonBand.getRasterWidth() * oswLonBand.getRasterHeight()];
-                     incAngleBand.readPixels(0, 0, oswLonBand.getRasterWidth(), oswLonBand.getRasterHeight(), oswLonValues, com.bc.ceres.core.ProgressMonitor.NULL);
-
-                     final float[] oswLatValues = new float[oswLatBand.getRasterWidth() * oswLatBand.getRasterHeight()];
-                     oswLatBand.readPixels(0, 0, oswLatBand.getRasterWidth(), oswLatBand.getRasterHeight(), oswLatValues, com.bc.ceres.core.ProgressMonitor.NULL);
-
-                     final float[] oswWindDirValues = new float[oswWindDirBand.getRasterWidth() * oswWindDirBand.getRasterHeight()];
-                     oswWindDirBand.readPixels(0, 0, oswWindDirBand.getRasterWidth(), oswWindDirBand.getRasterHeight(), oswWindDirValues, com.bc.ceres.core.ProgressMonitor.NULL);
-
-                     final float[] rvlLonValues = new float[rvlLonBand.getRasterWidth() * rvlLonBand.getRasterHeight()];
-                     rvlLonBand.readPixels(0, 0, rvlLonBand.getRasterWidth(), rvlLonBand.getRasterHeight(), rvlLonValues, com.bc.ceres.core.ProgressMonitor.NULL);
-
-                     final float[] rvlLatValues = new float[rvlLatBand.getRasterWidth() * rvlLatBand.getRasterHeight()];
-                     windSpeedBand.readPixels(0, 0, rvlLatBand.getRasterWidth(), rvlLatBand.getRasterHeight(), rvlLatValues, com.bc.ceres.core.ProgressMonitor.NULL);
-
-                     final float[] rvlRadVelValues = new float[rvlRadVelBand.getRasterWidth() * rvlRadVelBand.getRasterHeight()];
-                     rvlRadVelBand.readPixels(0, 0, rvlRadVelBand.getRasterWidth(), rvlRadVelBand.getRasterHeight(), rvlRadVelValues, com.bc.ceres.core.ProgressMonitor.NULL);
-
-                    final GeoPos geoPos1 = product.getGeoCoding().getGeoPos(new PixelPos(0, 0), null);
-                    final GeoPos geoPos2 = product.getGeoCoding().getGeoPos(new PixelPos(product.getSceneRasterWidth() - 1,
-                                    product.getSceneRasterHeight() - 1), null);
-
-                    double HUE_BLUE = 240d / 360d;
-                    double HUE_RED = 0d / 360d;
-                    double minValue = -200e3 * 2d;
-                    double maxValue = 200e3 / 2d;
-
-                    createRandomColorSurface(geoPos2.getLat(), geoPos1.getLat(), geoPos1.getLon(), geoPos2.getLon(), HUE_BLUE, HUE_RED, 40, 40, minValue, maxValue, this);
-                    //createRandomColorSurface(25, 35, -110, -100, HUE_BLUE, HUE_RED, 40, 40, minValue, maxValue, this);
-                    //createRandomColorSurface(geoPos2.getLat(),  geoPos1.getLat(), 55, 57, HUE_BLUE, HUE_RED, 40, 40, minValue, maxValue, this);
-                    System.out.println("geoPos1.getLat(), geoPos2.getLat(), geoPos1.getLon(), geoPos2.getLon() " + geoPos1.getLat() + " " + geoPos2.getLat() + " " + geoPos1.getLon() + " " + geoPos2.getLon());
-                    ShapeAttributes attrs = new BasicShapeAttributes();
-                    attrs.setOutlineMaterial(Material.BLACK);
-                    attrs.setOutlineWidth(2d);
-
-                     Format legendLabelFormat = new DecimalFormat("# m/s");
-                         /*
-                     {
-                         public StringBuffer format(double number, StringBuffer result, FieldPosition fieldPosition)
-                         {
-
-                             double altitudeMeters = altitude + verticalScale * number;
-                             double altitudeKm = altitudeMeters * WWMath.METERS_TO_KILOMETERS;
-                             return super.format(altitudeKm, result, fieldPosition);
-                         }
-                     };
-                     */
-                     AnalyticSurfaceLegend legend = AnalyticSurfaceLegend.fromColorGradient(minValue, maxValue, HUE_BLUE, HUE_RED,
-                             AnalyticSurfaceLegend.createDefaultColorGradientLabels(minValue, maxValue, legendLabelFormat),
-                             AnalyticSurfaceLegend.createDefaultTitle("Wind Speed"));
-                     legend.setOpacity(0.8);
-                     legend.setScreenLocation(new Point(650, 300));
-                    addRenderable(legend);
-
-                    for (int i = 0; i < latValues.length; i++) {
-                        //System.out.println(lonValues[i] + "::==::" + latValues[i] + "::==::" + incAngleValues[i] + "::==::" + windSpeedValues[i] + "::==::" + windDirValues[i] + "::==::");
-                        Position startPos = new Position(Angle.fromDegreesLatitude(latValues[i]), Angle.fromDegreesLongitude(lonValues[i]), 10.0);
-                        Position endPos = new Position(LatLon.greatCircleEndPosition(startPos, Angle.fromDegrees(windDirValues[i]), Angle.fromDegrees(0.01)), 10.0);
-
-                        //System.out.println("startPos " + startPos + " endPos " + endPos);
-
-                        ArrayList<Position> positions = new ArrayList<Position>();
-                        positions.add(startPos);
-                        positions.add(endPos);
-
-                        /*
-                        Polyline pl = new Polyline();
-                        pl.setColor(Color.YELLOW);
-                        pl.setPositions(positions);
-                        pl.setPathType(Polyline.RHUMB_LINE);
-                        pl.setNumSubsegments(2);
-                        pl.setFollowTerrain(true);
-                        */
-
-                        DirectedPath directedPath = new DirectedPath(positions);
-                        directedPath.setAttributes(attrs);
-                        directedPath.setVisible(true);
-                        directedPath.setAltitudeMode(WorldWind.RELATIVE_TO_GROUND);
-                        directedPath.setPathType(AVKey.GREAT_CIRCLE);
-
-                        addRenderable(directedPath);
-                    }
-                }
-            } catch (Exception e) {
-                System.out.println("exception " + e);
-                e.printStackTrace();
-            }
-            // add image
-            if (product.getName().indexOf("_OCN_") < 0) {
-                if (enableSurfaceImages)
-                    addSurfaceImage(product);
-            }
-            // add outline
-            addOutline(product);
-        }
-    }
-
-    private void addSurfaceImage(final Product product) {
-        final String name = getUniqueName(product);
-
-        final SwingWorker worker = new SwingWorker() {
-
-            @Override
-            protected SurfaceImage doInBackground() throws Exception {
-
-
-
-
-                    final Product newProduct = createSubsampledProduct(product);
-                    final Band band = newProduct.getBandAt(0);
-                    final BufferedImage image = ProductUtils.createRgbImage(new RasterDataNode[]{band},
-                            band.getImageInfo(com.bc.ceres.core.ProgressMonitor.NULL),
-                            com.bc.ceres.core.ProgressMonitor.NULL);
-
-                    final GeoPos geoPos1 = product.getGeoCoding().getGeoPos(new PixelPos(0, 0), null);
-                    final GeoPos geoPos2 = product.getGeoCoding().getGeoPos(new PixelPos(product.getSceneRasterWidth() - 1,
-                                    product.getSceneRasterHeight() - 1),
-                            null
-                    );
-
-                    final Sector sector = new Sector(Angle.fromDegreesLatitude(geoPos1.getLat()),
-                            Angle.fromDegreesLatitude(geoPos2.getLat()),
-                            Angle.fromDegreesLongitude(geoPos1.getLon()),
-                            Angle.fromDegreesLongitude(geoPos2.getLon()));
-
-                    final SurfaceImage si = new SurfaceImage(image, sector);
-                    si.setOpacity(getOpacity());
-
-                return si;
-            }
-
-            @Override
-            public void done() {
-
-                try {
-                    if (imageTable.contains(name))
-                        removeImage(name);
-                    final SurfaceImage si = (SurfaceImage) get();
-                    addRenderable(si);
-                    imageTable.put(name, si);
-                } catch (Exception e) {
-                    //VisatApp.getApp().showErrorDialog(e.getMessage());
-                }
-            }
-        };
-        worker.execute();
-    }
-
-    // ADDED
-    protected static void createRandomColorSurface(double minLat, double maxLat, double minLon, double maxLon, double minHue, double maxHue, int width, int height, double minValue, double maxValue,
-                                                   RenderableLayer outLayer)
-    {
-        //double minValue = -200e3;
-        //double maxValue = 200e3;
-
-        AnalyticSurface surface = new AnalyticSurface();
-        surface.setSector(Sector.fromDegrees(minLat, maxLat, minLon, maxLon));
-        surface.setAltitudeMode(WorldWind.CLAMP_TO_GROUND);
-        surface.setDimensions(width, height);
-        surface.setClientLayer(outLayer);
-        outLayer.addRenderable(surface);
-
-        //BufferWrapper firstBuffer = randomGridValues(width, height, minValue / 2d, maxValue * 2d);
-        BufferWrapper secondBuffer = randomGridValues(width, height, minValue, maxValue);
-
-        ArrayList<AnalyticSurface.GridPointAttributes> attributesList
-                = new ArrayList<AnalyticSurface.GridPointAttributes>();
-        for (int i = 0; i < secondBuffer.length(); i++)
-        {
-            attributesList.add(
-                    AnalyticSurface.createColorGradientAttributes(secondBuffer.getDouble(i), minValue, maxValue, minHue, maxHue));
-        }
-
-        surface.setValues(attributesList);
-
-        //mixValuesOverTime(2000L, firstBuffer, secondBuffer, minValue, maxValue, minHue, maxHue, surface);
-
-        AnalyticSurfaceAttributes attr = new AnalyticSurfaceAttributes();
-        attr.setDrawShadow(false);
-        attr.setInteriorOpacity(0.6);
-        //attr.setOutlineWidth(3);
-        attr.setDrawOutline(false);
-        surface.setSurfaceAttributes(attr);
-    }
-
-    public static BufferWrapper randomGridValues(int width, int height, double min, double max, int numIterations,
-                                                 double smoothness, BufferFactory factory)
-    {
-        int numValues = width * height;
-        double[] values = new double[numValues];
-
-        for (int i = 0; i < numIterations; i++)
-        {
-            double offset = 1d - (i / (double) numIterations);
-
-            int x1 = (int) Math.round(Math.random() * (width - 1));
-            int x2 = (int) Math.round(Math.random() * (width - 1));
-            int y1 = (int) Math.round(Math.random() * (height - 1));
-            int y2 = (int) Math.round(Math.random() * (height - 1));
-            int dx1 = x2 - x1;
-            int dy1 = y2 - y1;
-
-            for (int y = 0; y < height; y++)
-            {
-                int dy2 = y - y1;
-                for (int x = 0; x < width; x++)
-                {
-                    int dx2 = x - x1;
-
-                    if ((dx2 * dy1 - dx1 * dy2) >= 0)
-                        values[x + y * width] += offset;
-                }
-            }
-        }
-
-        smoothValues(width, height, values, smoothness);
-        scaleValues(values, numValues, min, max);
-        BufferWrapper buffer = factory.newBuffer(numValues);
-        buffer.putDouble(0, values, 0, numValues);
-
-        return buffer;
-    }
-
-    public static BufferWrapper randomGridValues(int width, int height, double min, double max)
-    {
-        return randomGridValues(width, height, min, max, 1000, 0.5d,
-                new BufferFactory.DoubleBufferFactory());
-    }
-
-    protected static void scaleValues(double[] values, int count, double minValue, double maxValue)
-    {
-        double min = Double.MAX_VALUE;
-        double max = -Double.MAX_VALUE;
-        for (int i = 0; i < count; i++)
-        {
-            if (min > values[i])
-                min = values[i];
-            if (max < values[i])
-                max = values[i];
-        }
-
-        for (int i = 0; i < count; i++)
-        {
-            values[i] = (values[i] - min) / (max - min);
-            values[i] = minValue + values[i] * (maxValue - minValue);
-        }
-    }
-
-    protected static void smoothValues(int width, int height, double[] values, double smoothness)
-    {
-        // top to bottom
-        for (int x = 0; x < width; x++)
-        {
-            smoothBand(values, x, width, height, smoothness);
-        }
-
-        // bottom to top
-        int lastRowOffset = (height - 1) * width;
-        for (int x = 0; x < width; x++)
-        {
-            smoothBand(values, x + lastRowOffset, -width, height, smoothness);
-        }
-
-        // left to right
-        for (int y = 0; y < height; y++)
-        {
-            smoothBand(values, y * width, 1, width, smoothness);
-        }
-
-        // right to left
-        int lastColOffset = width - 1;
-        for (int y = 0; y < height; y++)
-        {
-            smoothBand(values, lastColOffset + y * width, -1, width, smoothness);
-        }
-    }
-
-    protected static void smoothBand(double[] values, int start, int stride, int count, double smoothness)
-    {
-        double prevValue = values[start];
-        int j = start + stride;
-
-        for (int i = 0; i < count - 1; i++)
-        {
-            values[j] = smoothness * prevValue + (1 - smoothness) * values[j];
-            prevValue = values[j];
-            j += stride;
-        }
-    }
-
-
-    private void addOutline(final Product product) {
-        // ADDED
-        //System.out.println("TESTING ADD OUTLINE");
-        final int step = Math.max(16, (product.getSceneRasterWidth() + product.getSceneRasterHeight()) / 250);
-        final GeneralPath[] boundaryPaths = ProductUtils.createGeoBoundaryPaths(product, null, step);
-
-        final Polyline[] polyLineList = new Polyline[boundaryPaths.length];
-        int i = 0;
-        for (GeneralPath boundaryPath : boundaryPaths) {
-            final PathIterator it = boundaryPath.getPathIterator(null);
-            final float[] floats = new float[2];
-            final List<Position> positions = new ArrayList<Position>(4);
-
-            it.currentSegment(floats);
-            final Position firstPosition = new Position(Angle.fromDegreesLatitude(floats[1]),
-                    Angle.fromDegreesLongitude(floats[0]), 0.0);
-            positions.add(firstPosition);
-            it.next();
-
-            while (!it.isDone()) {
-                it.currentSegment(floats);
-                positions.add(new Position(Angle.fromDegreesLatitude(floats[1]),
-                        Angle.fromDegreesLongitude(floats[0]), 0.0));
-                it.next();
-            }
-            // close the loop
-            positions.add(firstPosition);
-
-
-            polyLineList[i] = new Polyline();
-            polyLineList[i].setFollowTerrain(true);
-            polyLineList[i].setPositions(positions);
-
-            // ADDED
-            //polyLineList[i].setColor(new Color(1f, 0f, 0f, 0.99f));
-            //polyLineList[i].setLineWidth(10);
-
-            addRenderable(polyLineList[i]);
-            ++i;
-        }
-        outlineTable.put(getUniqueName(product), polyLineList);
-    }
-
-    private void addWaveProduct(final Product product) {
-        final MetadataElement root = AbstractMetadata.getOriginalProductMetadata(product);
-        final MetadataElement ggADS = root.getElement("GEOLOCATION_GRID_ADS");
-        if (ggADS == null) return;
-
-        final MetadataElement[] geoElemList = ggADS.getElements();
-        final Polyline[] lineList = new Polyline[geoElemList.length];
-        int cnt = 0;
-        for (MetadataElement geoElem : geoElemList) {
-            final double lat = geoElem.getAttributeDouble("center_lat", 0.0) / Constants.oneMillion;
-            final double lon = geoElem.getAttributeDouble("center_long", 0.0) / Constants.oneMillion;
-            final double heading = geoElem.getAttributeDouble("heading", 0.0);
-
-            final GeoUtils.LatLonHeading r1 = GeoUtils.vincenty_direct(lon, lat, 5000, heading);
-            final GeoUtils.LatLonHeading corner1 = GeoUtils.vincenty_direct(r1.lon, r1.lat, 2500, heading - 90.0);
-            final GeoUtils.LatLonHeading corner2 = GeoUtils.vincenty_direct(r1.lon, r1.lat, 2500, heading + 90.0);
-
-            final GeoUtils.LatLonHeading r2 = GeoUtils.vincenty_direct(lon, lat, 5000, heading + 180.0);
-            final GeoUtils.LatLonHeading corner3 = GeoUtils.vincenty_direct(r2.lon, r2.lat, 2500, heading - 90.0);
-            final GeoUtils.LatLonHeading corner4 = GeoUtils.vincenty_direct(r2.lon, r2.lat, 2500, heading + 90.0);
-
-            final List<Position> positions = new ArrayList<Position>(4);
-            positions.add(new Position(Angle.fromDegreesLatitude(corner1.lat), Angle.fromDegreesLongitude(corner1.lon), 0.0));
-            positions.add(new Position(Angle.fromDegreesLatitude(corner2.lat), Angle.fromDegreesLongitude(corner2.lon), 0.0));
-            positions.add(new Position(Angle.fromDegreesLatitude(corner4.lat), Angle.fromDegreesLongitude(corner4.lon), 0.0));
-            positions.add(new Position(Angle.fromDegreesLatitude(corner3.lat), Angle.fromDegreesLongitude(corner3.lon), 0.0));
-            positions.add(new Position(Angle.fromDegreesLatitude(corner1.lat), Angle.fromDegreesLongitude(corner1.lon), 0.0));
-
-            final Polyline line = new Polyline();
-            line.setFollowTerrain(true);
-            line.setPositions(positions);
-
-            addRenderable(line);
-            lineList[cnt++] = line;
-        }
-        outlineTable.put(getUniqueName(product), lineList);
-    }
-
-    public void removeProduct(final Product product) {
-        removeOutline(getUniqueName(product));
-        removeImage(getUniqueName(product));
-    }
-
-    private void removeOutline(String imagePath) {
-        final Polyline[] lineList = this.outlineTable.get(imagePath);
-        if (lineList != null) {
-            for (Polyline line : lineList) {
-                this.removeRenderable(line);
-            }
-            this.outlineTable.remove(imagePath);
-        }
-    }
-
-    private void removeImage(String imagePath) {
-        final SurfaceImage si = this.imageTable.get(imagePath);
-        if (si != null) {
-            this.removeRenderable(si);
-            this.imageTable.remove(imagePath);
-        }
-    }
-
-    private static Product createSubsampledProduct(final Product product) throws IOException {
-
-        final String quicklookBandName = ProductUtils.findSuitableQuicklookBandName(product);
-        final ProductSubsetDef productSubsetDef = new ProductSubsetDef("subset");
-        int scaleFactor = product.getSceneRasterWidth() / 1000;
-        if (scaleFactor < 1) {
-            scaleFactor = 1;
-        }
-        productSubsetDef.setSubSampling(scaleFactor, scaleFactor);
-        productSubsetDef.setTreatVirtualBandsAsRealBands(true);
-        productSubsetDef.setNodeNames(new String[]{quicklookBandName});
-        Product productSubset = product.createSubset(productSubsetDef, quicklookBandName, null);
-
-        if (!OperatorUtils.isMapProjected(product)) {
-            try {
-                final Map<String, Object> projParameters = new HashMap<String, Object>();
-                Map<String, Product> projProducts = new HashMap<String, Product>();
-                projProducts.put("source", productSubset);
-                projParameters.put("crs", "WGS84(DD)");
-                productSubset = GPF.createProduct("Reproject", projParameters, projProducts);
-            } catch (Exception e) {
-                e.printStackTrace();
-            }
-        }
-
-        return productSubset;
-    }
->>>>>>> 3926e651
 }