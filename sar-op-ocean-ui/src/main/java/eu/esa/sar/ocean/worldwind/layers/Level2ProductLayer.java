--- conflicted
+++ resolved
@@ -781,28 +781,16 @@
 
                 //System.out.println("waveLengthValues[i] " + waveLengthValues[i]);
 
-<<<<<<< HEAD
-                final ArrayList<Position> positions = new ArrayList<>();
-=======
                 final List<Position> positions = new ArrayList<>();
->>>>>>> 2f20ee5c
                 positions.add(startPos);
                 positions.add(endPos);
 
                 DirectedPath directedPath = getDirectedPath(positions, dpAttrs);
                 directedPath.setArrowLength(arrowHeadLength);
 
-<<<<<<< HEAD
-                Renderable renderable = dc -> directedPath.render(dc);
-
-                addRenderable(renderable);
-                if (renderableList != null) {
-                    renderableList.add(renderable);
-=======
                 addRenderable(directedPath);
                 if (renderableList != null) {
                     renderableList.add(directedPath);
->>>>>>> 2f20ee5c
                 }
             } catch (Exception e) {
                 SystemUtils.LOG.info(":: addWaveLengthArrows exception " + e);
