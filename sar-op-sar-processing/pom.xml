--- conflicted
+++ resolved
@@ -71,7 +71,7 @@
             <groupId>org.esa.snap</groupId>
             <artifactId>snap-dem</artifactId>
         </dependency>
-<<<<<<< HEAD
+
         <dependency>
             <groupId>org.jlinda</groupId>
             <artifactId>jlinda-nest</artifactId>
@@ -84,13 +84,7 @@
         <dependency>
             <groupId>eu.esa.microwavetbx</groupId>
             <artifactId>sar-io</artifactId>
-=======
-
-        <dependency>
-            <groupId>eu.esa.microwavetbx</groupId>
-            <artifactId>sar-io</artifactId>
             <scope>test</scope>
->>>>>>> 53009c74
         </dependency>
     </dependencies>
 
