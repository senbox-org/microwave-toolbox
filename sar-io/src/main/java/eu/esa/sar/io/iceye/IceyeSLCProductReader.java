--- conflicted
+++ resolved
@@ -490,14 +490,8 @@
 
     private void addAzimuthTimeZpSpotlight(MetadataElement elem) throws IOException {
         // Compute azimuth time
-<<<<<<< HEAD
-        MetadataElement origProdRoot = AbstractMetadata.getOriginalProductMetadata(product);
-        final double firstAzimuthTimeZp = timeUTCtoSecs(origProdRoot.getAttributeString(IceyeConstants.FIRST_LINE_TIME));
-        final double lastAzimuthTimeZp = timeUTCtoSecs(origProdRoot.getAttributeString(IceyeConstants.LAST_LINE_TIME));
-=======
         final double firstAzimuthTimeZp = timeUTCtoSecs(netcdfFile.getRootGroup().findVariable(IceyeXConstants.FIRST_LINE_TIME).readScalarString());
         final double lastAzimuthTimeZp = timeUTCtoSecs(netcdfFile.getRootGroup().findVariable(IceyeXConstants.LAST_LINE_TIME).readScalarString());
->>>>>>> b82dcdd0
         final double AzimuthTimeZpOffset = firstAzimuthTimeZp - 0.5 * (firstAzimuthTimeZp + lastAzimuthTimeZp);
 
         // Save in metadata
