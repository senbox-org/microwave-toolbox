
<filesystem>

    <folder name="Actions">
        <folder name="Operators">
            <file name="eu-esa-sar-sar-gpf-geometric-GeolocationGridGeocodingOp-Action.instance">
                <attr name="instanceCreate" methodvalue="org.openide.awt.Actions.alwaysEnabled"/>
                <attr name="delegate" methodvalue="org.esa.snap.graphbuilder.rcp.actions.OperatorAction.create"/>
                <attr name="displayName" stringvalue="Geolocation-Grid"/>
                <attr name="operatorName" stringvalue="Ellipsoid-Correction-GG"/>
                <attr name="dialogTitle" stringvalue="Ellipsoid Correction - Geolocation-Grid"/>
                <attr name="targetProductNameSuffix" stringvalue="_EC"/>
                <attr name="ShortDescription" stringvalue="Ellipsoid Correction Geolocation-Grid Method"/>
                <attr name="helpId" stringvalue="GeolocationGridGeocodingOp"/>
                <attr name="icon" stringvalue="esaIcon"/>
            </file>
            <file name="eu-esa-sar-sar-gpf-geometric-EllipsoidCorrectionRDOp-Action.instance">
                <attr name="instanceCreate"  methodvalue="org.openide.awt.Actions.alwaysEnabled"/>
                <attr name="delegate" methodvalue="org.esa.snap.graphbuilder.rcp.actions.OperatorAction.create"/>
                <attr name="displayName" stringvalue="Average Height Range-Doppler"/>
                <attr name="operatorName" stringvalue="Ellipsoid-Correction-RD"/>
                <attr name="dialogTitle" stringvalue="Ellipsoid Correction - Range Doppler"/>
                <attr name="targetProductNameSuffix" stringvalue="_EC"/>
                <attr name="ShortDescription" stringvalue="Ellipsoid Correction Range-Doppler Method Assuming Average Height"/>
                <attr name="helpId" stringvalue="EllipsoidCorrectionRDOp"/>
                <attr name="icon" stringvalue="esaIcon"/>
            </file>
            <file name="eu-esa-sar-sar-gpf-geometric-RangeDopplerGeocodingOp-Action.instance">
                <attr name="instanceCreate" methodvalue="org.openide.awt.Actions.alwaysEnabled"/>
                <attr name="delegate"  methodvalue="org.esa.snap.graphbuilder.rcp.actions.OperatorAction.create"/>
                <attr name="displayName" stringvalue="Range-Doppler Terrain Correction"/>
                <attr name="operatorName" stringvalue="Terrain-Correction"/>
                <attr name="dialogTitle" stringvalue="Range Doppler Terrain Correction"/>
                <attr name="targetProductNameSuffix" stringvalue="_TC"/>
                <attr name="ShortDescription" stringvalue="Range Doppler Terrain Correction"/>
                <attr name="helpId" stringvalue="RangeDopplerGeocodingOp"/>
                <attr name="icon" stringvalue="esaIcon"/>
            </file>
            <file name="eu-esa-sar-sar-gpf-geometric-SARSimulationOp-Action.instance">
                <attr name="instanceCreate" methodvalue="org.openide.awt.Actions.alwaysEnabled"/>
                <attr name="delegate" methodvalue="org.esa.snap.graphbuilder.rcp.actions.OperatorAction.create"/>
                <attr name="displayName" stringvalue="SAR Simulation"/>
                <attr name="operatorName" stringvalue="SAR-Simulation"/>
                <attr name="dialogTitle" stringvalue="Simulate a SAR image"/>
                <attr name="targetProductNameSuffix" stringvalue="_Sim"/>
                <attr name="ShortDescription" stringvalue="Simulate a SAR image based on a DEM"/>
                <attr name="helpId" stringvalue="SARSimOp"/>
                <attr name="icon" stringvalue="esaIcon"/>
            </file>
            <file name="eu-esa-sar-sar-gpf-geometric-SARSimGeocodingOp-Action.instance">
                <attr name="instanceCreate" methodvalue="org.openide.awt.Actions.alwaysEnabled"/>
                <attr name="delegate" methodvalue="org.esa.snap.graphbuilder.rcp.actions.GraphAction.create"/>
                <attr name="displayName" stringvalue="SAR-Simulation Terrain Correction"/>
                <attr name="graphFile" stringvalue="SARSimTCGraph.xml"/>
                <attr name="dialogTitle" stringvalue="SAR-Simulation Terrain Correction"/>
                <attr name="targetProductNameSuffix" stringvalue="_TC"/>
                <attr name="ShortDescription" stringvalue="Perform Orthorectification using a simulated SAR image based on a DEM"/>
                <attr name="helpId" stringvalue="SARSimGeocodingOp"/>
                <attr name="icon" stringvalue="esaIcon"/>
            </file>
            <file name="eu-esa-sar-sar-gpf-geometric-MosaicOp-Action.instance">
                <attr name="instanceCreate" methodvalue="org.openide.awt.Actions.alwaysEnabled"/>
                <attr name="delegate" methodvalue="org.esa.snap.graphbuilder.rcp.actions.GraphAction.create"/>
                <attr name="displayName" stringvalue="SAR-Mosaic"/>
                <attr name="graphFile" stringvalue="MosaicGraph.xml"/>
                <attr name="dialogTitle" stringvalue="SAR-Mosaic"/>
                <attr name="targetProductNameSuffix" stringvalue="_mosaic"/>
                <attr name="ShortDescription" stringvalue="Mosaic various images together"/>
                <attr name="helpId" stringvalue="MosaicOp"/>
                <attr name="icon" stringvalue="esaIcon"/>
            </file>
            <file name="eu-esa-sar-sar-gpf-geometric-ALOSDeskewingOp-Action.instance">
                <attr name="instanceCreate" methodvalue="org.openide.awt.Actions.alwaysEnabled"/>
                <attr name="delegate" methodvalue="org.esa.snap.graphbuilder.rcp.actions.OperatorAction.create"/>
                <attr name="displayName" stringvalue="ALOS Deskewing"/>
                <attr name="operatorName" stringvalue="ALOS-Deskewing"/>
                <attr name="dialogTitle" stringvalue="Deskew ALOS product"/>
                <attr name="targetProductNameSuffix" stringvalue="_DSk"/>
                <attr name="ShortDescription" stringvalue="Deskew ALOS product"/>
                <attr name="helpId" stringvalue="ALOSDeskewingOp"/>
                <attr name="icon" stringvalue="geoAusIcon"/>
            </file>
            <file name="eu-esa-sar-sar-gpf-geometric-SRGROp-Action.instance">
                <attr name="instanceCreate" methodvalue="org.openide.awt.Actions.alwaysEnabled"/>
                <attr name="delegate" methodvalue="org.esa.snap.graphbuilder.rcp.actions.OperatorAction.create"/>
                <attr name="displayName" stringvalue="Slant Range to Ground Range"/>
                <attr name="operatorName" stringvalue="SRGR"/>
                <attr name="dialogTitle" stringvalue="Slant Range to Ground Range"/>
                <attr name="targetProductNameSuffix" stringvalue="_GrRg"/>
                <attr name="ShortDescription" stringvalue="Converts from slant range to ground range"/>
                <attr name="helpId" stringvalue="SRGROp"/>
                <attr name="icon" stringvalue="esaIcon"/>
            </file>
            <file name="eu-esa-sar-sar-gpf-geometric-UpdateGeoRefOp-Action.instance">
                <attr name="instanceCreate"  methodvalue="org.openide.awt.Actions.alwaysEnabled"/>
                <attr name="delegate" methodvalue="org.esa.snap.graphbuilder.rcp.actions.OperatorAction.create"/>
                <attr name="displayName" stringvalue="Update Geo Reference"/>
                <attr name="operatorName" stringvalue="Update-Geo-Reference"/>
                <attr name="dialogTitle" stringvalue="Update Geo Reference"/>
                <attr name="targetProductNameSuffix" stringvalue="_Geo"/>
                <attr name="ShortDescription" stringvalue="Update Geo Reference via backgeocoding"/>
                <attr name="helpId" stringvalue="UpdateGeoRefOp"/>
                <attr name="icon" stringvalue="rstbIcon"/>
            </file>
            <file name="eu-esa-sar-sar-gpf-geometric-TerrainFlatteningOp-Action.instance">
                <attr name="instanceCreate"  methodvalue="org.openide.awt.Actions.alwaysEnabled"/>
                <attr name="delegate" methodvalue="org.esa.snap.graphbuilder.rcp.actions.OperatorAction.create"/>
                <attr name="displayName" stringvalue="Radiometric Terrain Flattening"/>
                <attr name="operatorName" stringvalue="Terrain-Flattening"/>
                <attr name="dialogTitle" stringvalue="Radiometric Terrain Flattening"/>
                <attr name="targetProductNameSuffix" stringvalue="_TF"/>
                <attr name="ShortDescription" stringvalue="Radiometric Terrain Flattening"/>
                <attr name="helpId" stringvalue="TerrainFlatteningOp"/>
                <attr name="icon" stringvalue="rstbIcon"/>
            </file>
            <file name="eu-esa-sar-sar-gpf-geometric-MultitemporalCompositingOp-Action.instance">
                <attr name="instanceCreate"  methodvalue="org.openide.awt.Actions.alwaysEnabled"/>
                <attr name="delegate" methodvalue="org.esa.snap.graphbuilder.rcp.actions.OperatorAction.create"/>
                <attr name="displayName" stringvalue="Multitemporal Compositing"/>
                <attr name="operatorName" stringvalue="Multitemporal-Compositing"/>
                <attr name="dialogTitle" stringvalue="Multitemporal Compositing"/>
                <attr name="targetProductNameSuffix" stringvalue="_MCTF"/>
                <attr name="ShortDescription" stringvalue="Multitemporal Compositing"/>
                <attr name="helpId" stringvalue="MultitemporalCompositingOp"/>
                <attr name="icon" stringvalue="rstbIcon"/>
            </file>
            <file name="eu-esa-sar-sar-gpf-filtering-SpeckleFilterOp-Action.instance">
                <attr name="instanceCreate" methodvalue="org.openide.awt.Actions.alwaysEnabled"/>
                <attr name="delegate" methodvalue="org.esa.snap.graphbuilder.rcp.actions.OperatorAction.create"/>
                <attr name="displayName" stringvalue="Single Product Speckle Filter"/>
                <attr name="operatorName" stringvalue="Speckle-Filter"/>
                <attr name="dialogTitle" stringvalue="Single Product Speckle Filter"/>
                <attr name="targetProductNameSuffix"  stringvalue="_Spk"/>
                <attr name="ShortDescription" stringvalue="Single Product Speckle Filter"/>
                <attr name="helpId" stringvalue="SpeckleFilterOp"/>
                <attr name="icon" stringvalue="esaIcon"/>
            </file>
            <file name="eu-esa-sar-sar-gpf-filtering-MultiTemporalSpeckleFilterOp-Action.instance">
                <attr name="instanceCreate" methodvalue="org.openide.awt.Actions.alwaysEnabled"/>
                <attr name="delegate" methodvalue="org.esa.snap.graphbuilder.rcp.actions.OperatorAction.create"/>
                <attr name="displayName" stringvalue="Multi-temporal Speckle Filter"/>
                <attr name="operatorName" stringvalue="Multi-Temporal-Speckle-Filter"/>
                <attr name="dialogTitle" stringvalue="Multi-temporal Speckle Filter"/>
                <attr name="targetProductNameSuffix"  stringvalue="_Spk"/>
                <attr name="ShortDescription" stringvalue="Speckle filter a stack"/>
                <attr name="helpId" stringvalue="MultiTemporalSpeckleFilterOp"/>
                <attr name="icon" stringvalue="esaIcon"/>
            </file>
            <file name="eu-esa-sar-sar-gpf-wss-WSSDeburstOp-Action.instance">
                <attr name="instanceCreate" methodvalue="org.openide.awt.Actions.alwaysEnabled"/>
                <attr name="delegate" methodvalue="org.esa.snap.graphbuilder.rcp.actions.OperatorAction.create"/>
                <attr name="displayName" stringvalue="ASAR WSS Deburst"/>
                <attr name="operatorName" stringvalue="DeburstWSS"/>
                <attr name="dialogTitle" stringvalue="ASAR WSS Deburst"/>
                <attr name="targetProductNameSuffix"  stringvalue="_Deburst"/>
                <attr name="ShortDescription" stringvalue="Deburst an ASAR WSS product"/>
                <attr name="helpId" stringvalue="WSSDeburstOp"/>
                <attr name="icon" stringvalue="esaIcon"/>
            </file>
            <file name="eu-esa-sar-sar-gpf-wss-WSSMosaicOp-Action.instance">
                <attr name="instanceCreate" methodvalue="org.openide.awt.Actions.alwaysEnabled"/>
                <attr name="delegate" methodvalue="org.esa.snap.graphbuilder.rcp.actions.GraphAction.create"/>
                <attr name="displayName" stringvalue="WSS Deburst, Calibrate and Detect"/>
                <attr name="graphFile" stringvalue="WSSDetectGraph.xml"/>
                <attr name="dialogTitle" stringvalue="WSS Deburst, Calibrate and Detect"/>
                <attr name="ShortDescription" stringvalue="Graph to deburst and detect a WSS product. Run Mosaic afterwards to combine"/>
                <attr name="helpId" stringvalue="WSSMosaic"/>
                <attr name="icon" stringvalue="esaIcon"/>
            </file>
            <file name="eu-esa-sar-sar-gpf-SLCtoPRI-Action.instance">
                <attr name="instanceCreate" methodvalue="org.openide.awt.Actions.alwaysEnabled"/>
                <attr name="delegate" methodvalue="org.esa.snap.graphbuilder.rcp.actions.GraphAction.create"/>
                <attr name="displayName" stringvalue="Complex to Detected GR"/>
                <attr name="graphFile" stringvalue="SLCtoPRIGraph.xml"/>
                <attr name="dialogTitle" stringvalue="SLC to PRI"/>
                <attr name="ShortDescription" stringvalue="Convert a SLC product to a detected ground range product"/>
                <attr name="helpId" stringvalue="SLCtoPRI"/>
                <attr name="icon" stringvalue="esaIcon"/>
            </file>
            <file name="eu-esa-sar-sar-gpf-MultilookOp-Action.instance">
                <attr name="instanceCreate" methodvalue="org.openide.awt.Actions.alwaysEnabled"/>
                <attr name="delegate" methodvalue="org.esa.snap.graphbuilder.rcp.actions.OperatorAction.create"/>
                <attr name="displayName" stringvalue="Multilooking"/>
                <attr name="operatorName" stringvalue="Multilook"/>
                <attr name="dialogTitle" stringvalue="Multilooking"/>
                <attr name="targetProductNameSuffix"  stringvalue="_ML"/>
                <attr name="ShortDescription" stringvalue="Multilook average an image"/>
                <attr name="helpId" stringvalue="MultilookOp"/>
                <attr name="icon" stringvalue="esaIcon"/>
            </file>
            <file name="eu-esa-sar-sar-gpf-BandPassFilter-Action.instance">
                <attr name="instanceCreate" methodvalue="org.openide.awt.Actions.alwaysEnabled"/>
                <attr name="delegate" methodvalue="org.esa.snap.graphbuilder.rcp.actions.OperatorAction.create"/>
                <attr name="displayName" stringvalue="BandPass Filter"/>
                <attr name="operatorName" stringvalue="BandPassFilter"/>
                <attr name="dialogTitle" stringvalue="BandPass Filter"/>
                <attr name="ShortDescription" stringvalue="Bandpass filter an SLC."/>
                <attr name="targetProductNameSuffix"  stringvalue="_subband"/>
                <attr name="icon" stringvalue="esaIcon"/>
                <attr name="helpId" stringvalue="BandPassFilterOp"/>
            </file>
            <file name="eu-esa-sar-sar-gpf-pyrate-PyrateExport-Action.instance">
                <attr name="instanceCreate" methodvalue="org.openide.awt.Actions.alwaysEnabled"/>
<<<<<<< HEAD
                <attr name="delegate" methodvalue="org.esa.snap.graphbuilder.rcp.actions.GraphAction.create"/>
                <attr name="graphFile" stringvalue="PyRateExportWorkflowGraph.xml"/>
=======
                <attr name="delegate" methodvalue="org.esa.snap.graphbuilder.rcp.actions.OperatorAction.create"/>
>>>>>>> f051be31
                <attr name="displayName" stringvalue="Export to Pyrate"/>
                <attr name="operatorName" stringvalue="PyrateExport"/>
                <attr name="dialogTitle" stringvalue="Export to PyRate"/>
                <attr name="ShortDescription" stringvalue="Exports a stack of wrapped interferograms for PyRate processing."/>
                <attr name="targetProductNameSuffix"  stringvalue="_pyrate"/>
                <attr name="icon" stringvalue="esaIcon"/>
                <attr name="helpId" stringvalue="PyRateExportOp"/>
            </file>
<<<<<<< HEAD
            <file name="eu-esa-sar-sar-gpf-pyrate-BatchSnaphuUnwrapOp-Action.instance">
                <attr name="instanceCreate" methodvalue="org.openide.awt.Actions.alwaysEnabled"/>
                <attr name="delegate" methodvalue="org.esa.snap.graphbuilder.rcp.actions.OperatorAction.create"/>
                <attr name="displayName" stringvalue="Batch Snaphu Unwrap"/>
                <attr name="operatorName" stringvalue="BatchSnaphuUnwrapOp"/>
                <attr name="dialogTitle" stringvalue="Batch Snaphu Unwrap"/>
                <attr name="ShortDescription" stringvalue="Unwraps a folder of wrapped interferograms using Snaphu."/>
                <attr name="targetProductNameSuffix"  stringvalue="_snaphuUnwrap"/>
                <attr name="icon" stringvalue="esaIcon"/>
                <attr name="helpId" stringvalue="BatchSnaphuUnwrapOp"/>
            </file>
=======
>>>>>>> f051be31
        </folder>
        <folder name="Wizards">
            <file name="eu-esa-sar-sar-wizards-MosaicWizard-Action.instance">
                <attr name="instanceCreate" methodvalue="org.openide.awt.Actions.alwaysEnabled"/>
                <attr name="delegate" methodvalue="org.esa.snap.graphbuilder.rcp.wizards.WizardAction.create"/>
                <attr name="displayName" stringvalue="SAR Mosaic Wizard"/>
                <attr name="wizardPanelClass" stringvalue="eu.esa.sar.sar.rcp.wizards.MosaicWizard.MosaicWizardInstructPanel"/>
                <attr name="dialogTitle" stringvalue="SAR Mosaic Wizard"/>
                <attr name="ShortDescription" stringvalue="Create orthorectified SAR mosaics"/>
                <attr name="helpId" stringvalue="MosaicOp"/>
                <attr name="icon" stringvalue="esaIcon"/>
            </file>
        </folder>
    </folder>

    <folder name="Menu">
        <folder name="Radar">
            <folder name="Radiometric">
                <attr name="position" intvalue="100"/>
                <file name="eu-esa-sar-sar-gpf-geometric-TerrainFlatteningOp-Action.shadow">
                    <attr name="originalFile" stringvalue="Actions/Operators/eu-esa-sar-sar-gpf-geometric-TerrainFlatteningOp-Action.instance"/>
                    <attr name="position" intvalue="120"/>
                </file>
                <file name="eu-esa-sar-sar-gpf-geometric-MultitemporalCompositingOp-Action.shadow">
                    <attr name="originalFile" stringvalue="Actions/Operators/eu-esa-sar-sar-gpf-geometric-MultitemporalCompositingOp-Action.instance"/>
                    <attr name="position" intvalue="130"/>
                </file>
            </folder>
            <folder name="Speckle Filtering">
                <attr name="position" intvalue="200"/>
                <file name="eu-esa-sar-sar-gpf-filtering-SpeckleFilterOp-Action.shadow">
                    <attr name="originalFile" stringvalue="Actions/Operators/eu-esa-sar-sar-gpf-filtering-SpeckleFilterOp-Action.instance"/>
                    <attr name="position" intvalue="100"/>
                </file>
                <file name="eu-esa-sar-sar-gpf-filtering-MultiTemporalSpeckleFilterOp-Action.shadow">
                    <attr name="originalFile" stringvalue="Actions/Operators/eu-esa-sar-sar-gpf-filtering-MultiTemporalSpeckleFilterOp-Action.instance"/>
                    <attr name="position" intvalue="200"/>
                </file>
            </folder>
            <folder name="Geometric">
                <attr name="position" intvalue="600"/>
                <folder name="Terrain Correction">
                    <attr name="position" intvalue="100"/>
                    <file name="eu-esa-sar-sar-gpf-geometric-RangeDopplerGeocodingOp-Action.shadow">
                        <attr name="originalFile" stringvalue="Actions/Operators/eu-esa-sar-sar-gpf-geometric-RangeDopplerGeocodingOp-Action.instance"/>
                        <attr name="position" intvalue="100"/>
                    </file>
                    <file name="eu-esa-sar-sar-gpf-geometric-SARSimulationOp-Action.shadow">
                        <attr name="originalFile" stringvalue="Actions/Operators/eu-esa-sar-sar-gpf-geometric-SARSimulationOp-Action.instance"/>
                        <attr name="position" intvalue="200"/>
                    </file>
                    <file name="eu-esa-sar-sar-gpf-geometric-SARSimGeocodingOp-Action.shadow">
                        <attr name="originalFile" stringvalue="Actions/Operators/eu-esa-sar-sar-gpf-geometric-SARSimGeocodingOp-Action.instance"/>
                        <attr name="position" intvalue="300"/>
                    </file>
                </folder>
                <folder name="Ellipsoid Correction">
                    <attr name="position" intvalue="200"/>
                    <file name="eu-esa-sar-sar-gpf-geometric-EllipsoidCorrectionRDOp-Action.shadow">
                        <attr name="originalFile" stringvalue="Actions/Operators/eu-esa-sar-sar-gpf-geometric-EllipsoidCorrectionRDOp-Action.instance"/>
                        <attr name="position" intvalue="100"/>
                    </file>
                    <file name="eu-esa-sar-sar-gpf-geometric-GeolocationGridGeocodingOp.shadow">
                        <attr name="originalFile" stringvalue="Actions/Operators/eu-esa-sar-sar-gpf-geometric-GeolocationGridGeocodingOp-Action.instance"/>
                        <attr name="position" intvalue="200"/>
                    </file>
                </folder>
                <file name="eu-esa-sar-sar-gpf-geometric-MosaicOp-Action.shadow">
                    <attr name="originalFile" stringvalue="Actions/Operators/eu-esa-sar-sar-gpf-geometric-MosaicOp-Action.instance"/>
                    <attr name="position" intvalue="300"/>
                </file>
				<file name="eu-esa-sar-sar-wizards-MosaicWizard-Action.shadow">
                    <attr name="originalFile" stringvalue="Actions/Wizards/eu-esa-sar-sar-wizards-MosaicWizard-Action.instance"/>
                    <attr name="position" intvalue="310"/>
                </file>
                <file name="eu-esa-sar-sar-gpf-geometric-ALOSDeskewingOp-Action.shadow">
                    <attr name="originalFile" stringvalue="Actions/Operators/eu-esa-sar-sar-gpf-geometric-ALOSDeskewingOp-Action.instance"/>
                    <attr name="position" intvalue="400"/>
                </file>
                <file name="eu-esa-sar-sar-gpf-geometric-SRGROp-Action.shadow">
                    <attr name="originalFile" stringvalue="Actions/Operators/eu-esa-sar-sar-gpf-geometric-SRGROp-Action.instance"/>
                    <attr name="position" intvalue="500"/>
                </file>
                <file name="eu-esa-sar-sar-gpf-geometric-UpdateGeoRefOp-Action.shadow">
                    <attr name="originalFile" stringvalue="Actions/Operators/eu-esa-sar-sar-gpf-geometric-UpdateGeoRefOp-Action.instance"/>
                    <attr name="position" intvalue="550"/>
                </file>
            </folder>
            <folder name="Interferometric">
                <attr name="position" intvalue="700"/>
                <folder name="PSI\SBAS">
                    <attr name="position" intvalue="400">
                        <file name="eu-esa-sar-sar-gpf-pyrate-PyrateExport-Action.shadow">
                            <attr name="originalFile" stringvalue="Actions/Operators/eu-esa-sar-sar-gpf-pyrate-PyrateExport-Action.instance"/>
                            <attr name="position" intvalue="220"/>
                        </file>
                    </attr>
                </folder>
<<<<<<< HEAD
                <folder name="Unwrapping">
                    <attr name="position" intvalue="300">
                        <file name="eu-esa-sar-sar-gpf-pyrate-BatchSnaphuUnwrapOp-Action.shadow">
                            <attr name="originalFile" stringvalue="Actions/Operators/eu-esa-sar-sar-gpf-pyrate-BatchSnaphuUnwrapOp-Action.instance"/>
                            <attr name="position" intvalue="320"/>
                        </file>
                    </attr>
                </folder>

=======
>>>>>>> f051be31
            </folder>
            <folder name="ENVISAT ASAR">
                <attr name="position" intvalue="800"/>
                <file name="eu-esa-sar-sar-gpf-wss-WSSDeburstOp-Action.shadow">
                    <attr name="originalFile" stringvalue="Actions/Operators/eu-esa-sar-sar-gpf-wss-WSSDeburstOp-Action.instance"/>
                    <attr name="position" intvalue="100"/>
                </file>
                <file name="eu-esa-sar-sar-gpf-wss-WSSMosaicOp-Action.shadow">
                    <attr name="originalFile" stringvalue="Actions/Operators/eu-esa-sar-sar-gpf-wss-WSSMosaicOp-Action.instance"/>
                    <attr name="position" intvalue="200"/>
                </file>
            </folder>
			<folder name="SAR Utilities">
                <attr name="position" intvalue="1000"/>
				<file name="eu-esa-sar-sar-gpf-SLCtoPRI-Action.shadow">
					<attr name="originalFile" stringvalue="Actions/Operators/eu-esa-sar-sar-gpf-SLCtoPRI-Action.instance"/>
					<attr name="position" intvalue="2000"/>
				</file>
				<file name="eu-esa-sar-sar-gpf-MultilookOp-Action.shadow">
					<attr name="originalFile" stringvalue="Actions/Operators/eu-esa-sar-sar-gpf-MultilookOp-Action.instance"/>
					<attr name="position" intvalue="2100"/>
				</file>
                <file name="eu-esa-sar-sar-gpf-BandPassFilterOp-Action.shadow">
                    <attr name="originalFile" stringvalue="Actions/Operators/eu-esa-sar-sar-gpf-BandPassFilter-Action.instance"/>
                    <attr name="position" intvalue="2200"/>
                </file>
			</folder>
        </folder>
    </folder>

    <folder name="OperatorUIs">
        <file name="eu.esa.sar.sar.gpf.ui.MultilookOpUI">
            <attr name="operatorUIClass" stringvalue="eu.esa.sar.sar.gpf.ui.MultilookOpUI"/>
            <attr name="operatorName" stringvalue="Multilook"/>
        </file>
        <file name="eu.esa.sar.sar.gpf.ui.filtering.SpeckleFilterOpUI">
            <attr name="operatorUIClass" stringvalue="eu.esa.sar.sar.gpf.ui.filtering.SpeckleFilterOpUI"/>
            <attr name="operatorName" stringvalue="Speckle-Filter"/>
        </file>
        <file name="eu.esa.sar.sar.gpf.ui.filtering.MultiTemporalSpeckleFilterOpUI">
            <attr name="operatorUIClass" stringvalue="eu.esa.sar.sar.gpf.ui.filtering.MultiTemporalSpeckleFilterOpUI"/>
            <attr name="operatorName" stringvalue="Multi-Temporal-Speckle-Filter"/>
        </file>
        <file name="eu.esa.sar.sar.gpf.ui.geometric.ALOSDeskewingUI">
            <attr name="operatorUIClass" stringvalue="eu.esa.sar.sar.gpf.ui.geometric.ALOSDeskewingUI"/>
            <attr name="operatorName" stringvalue="ALOS-Deskewing"/>
        </file>
        <file name="eu.esa.sar.sar.gpf.ui.geometric.EllipsoidCorrectionRDOpUI">
            <attr name="operatorUIClass" stringvalue="eu.esa.sar.sar.gpf.ui.geometric.EllipsoidCorrectionRDOpUI"/>
            <attr name="operatorName" stringvalue="Ellipsoid-Correction-RD"/>
        </file>
        <file name="eu.esa.sar.sar.gpf.ui.geometric.GeolocationGridGeocodingOpUI">
            <attr name="operatorUIClass" stringvalue="eu.esa.sar.sar.gpf.ui.geometric.GeolocationGridGeocodingOpUI"/>
            <attr name="operatorName" stringvalue="Ellipsoid-Correction-GG"/>
        </file>
        <file name="eu.esa.sar.sar.gpf.ui.geometric.RangeDopplerGeocodingOpUI">
            <attr name="operatorUIClass" stringvalue="eu.esa.sar.sar.gpf.ui.geometric.RangeDopplerGeocodingOpUI"/>
            <attr name="operatorName" stringvalue="Terrain-Correction"/>
        </file>
        <file name="eu.esa.sar.sar.gpf.ui.geometric.SARSimTerrainCorrectionOpUI">
            <attr name="operatorUIClass" stringvalue="eu.esa.sar.sar.gpf.ui.geometric.SARSimTerrainCorrectionOpUI"/>
            <attr name="operatorName" stringvalue="SARSim-Terrain-Correction"/>
        </file>
        <file name="eu.esa.sar.sar.gpf.ui.geometric.MosaicOpUI">
            <attr name="operatorUIClass" stringvalue="eu.esa.sar.sar.gpf.ui.geometric.MosaicOpUI"/>
            <attr name="operatorName" stringvalue="SAR-Mosaic"/>
        </file>
        <file name="eu.esa.sar.sar.gpf.ui.geometric.SARSimulationOpUI">
            <attr name="operatorUIClass" stringvalue="eu.esa.sar.sar.gpf.ui.geometric.SARSimulationOpUI"/>
            <attr name="operatorName" stringvalue="SAR-Simulation"/>
        </file>
        <file name="eu.esa.sar.sar.gpf.ui.geometric.TerrainFlatteningOpUI">
            <attr name="operatorUIClass" stringvalue="eu.esa.sar.sar.gpf.ui.geometric.TerrainFlatteningOpUI"/>
            <attr name="operatorName" stringvalue="Terrain-Flattening"/>
        </file>
        <file name="eu.esa.sar.sar.gpf.ui.geometric.SRGROpUI">
            <attr name="operatorUIClass" stringvalue="eu.esa.sar.sar.gpf.ui.geometric.SRGROpUI"/>
            <attr name="operatorName" stringvalue="SRGR"/>
        </file>
        <file name="eu.esa.sar.sar.gpf.ui.pyrate.PyRateExportUI">
            <attr name="operatorUIClass" stringvalue="eu.esa.sar.sar.gpf.ui.pyrate.PyRateExportUI"/>
            <attr name="operatorName" stringvalue="PyrateExport"/>
        </file>
    </folder>

</filesystem><|MERGE_RESOLUTION|>--- conflicted
+++ resolved
@@ -201,12 +201,8 @@
             </file>
             <file name="eu-esa-sar-sar-gpf-pyrate-PyrateExport-Action.instance">
                 <attr name="instanceCreate" methodvalue="org.openide.awt.Actions.alwaysEnabled"/>
-<<<<<<< HEAD
                 <attr name="delegate" methodvalue="org.esa.snap.graphbuilder.rcp.actions.GraphAction.create"/>
                 <attr name="graphFile" stringvalue="PyRateExportWorkflowGraph.xml"/>
-=======
-                <attr name="delegate" methodvalue="org.esa.snap.graphbuilder.rcp.actions.OperatorAction.create"/>
->>>>>>> f051be31
                 <attr name="displayName" stringvalue="Export to Pyrate"/>
                 <attr name="operatorName" stringvalue="PyrateExport"/>
                 <attr name="dialogTitle" stringvalue="Export to PyRate"/>
@@ -215,7 +211,6 @@
                 <attr name="icon" stringvalue="esaIcon"/>
                 <attr name="helpId" stringvalue="PyRateExportOp"/>
             </file>
-<<<<<<< HEAD
             <file name="eu-esa-sar-sar-gpf-pyrate-BatchSnaphuUnwrapOp-Action.instance">
                 <attr name="instanceCreate" methodvalue="org.openide.awt.Actions.alwaysEnabled"/>
                 <attr name="delegate" methodvalue="org.esa.snap.graphbuilder.rcp.actions.OperatorAction.create"/>
@@ -227,8 +222,7 @@
                 <attr name="icon" stringvalue="esaIcon"/>
                 <attr name="helpId" stringvalue="BatchSnaphuUnwrapOp"/>
             </file>
-=======
->>>>>>> f051be31
+
         </folder>
         <folder name="Wizards">
             <file name="eu-esa-sar-sar-wizards-MosaicWizard-Action.instance">
@@ -327,7 +321,7 @@
                         </file>
                     </attr>
                 </folder>
-<<<<<<< HEAD
+
                 <folder name="Unwrapping">
                     <attr name="position" intvalue="300">
                         <file name="eu-esa-sar-sar-gpf-pyrate-BatchSnaphuUnwrapOp-Action.shadow">
@@ -337,8 +331,7 @@
                     </attr>
                 </folder>
 
-=======
->>>>>>> f051be31
+
             </folder>
             <folder name="ENVISAT ASAR">
                 <attr name="position" intvalue="800"/>
