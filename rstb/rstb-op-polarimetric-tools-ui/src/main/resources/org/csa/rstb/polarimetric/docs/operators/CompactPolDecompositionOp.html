--- conflicted
+++ resolved
@@ -75,29 +75,9 @@
 </div>
 
 <h4>Model-Free 3-Component Decomposition&nbsp;(MF3CC)</h4>
-<<<<<<< HEAD
-Model-free 3 component decomposition technique [4] does not consider any volume model for the computation of the three scattering power components. 
-The scattering power components are roll-invariant. The total power is conserved after decomposition and all the scattering power components
-are non-negative. The target scattering type parameter is represented as:
-<center><img style="width: 300px; height: 130px;" alt="" src="images/MF3CC_parm.png"></center><br>
-
-where, &#920<sub>CP</sub> is the target characterization parameter which varies from -45 to 45 degrees, m<sub>CP</sub> is the 2D Barakat degree of polarization,
-S<sub>0</sub>, S<sub>1</sub>, S<sub>2</sub> and S<sub>3</sub> are the elements of the Stokes vector and S<sub>0</sub> is the total power of covariance
-matrix C<sub>2</sub>.
-
-<br></br>
-
-The scattering power components are:
-
-<center><img style="width: 300px; height: 150px;" alt="" src="images/MF3CC_powers.png"></center><br>
-<br>
-P<sub>d</sub><sup>CP</sup> is the even bounce power component, P<sub>s</sub><sup>CP</sup> is the odd bounce power component and 
-P<sub>v</sub><sup>CP</sup> is the diffused power component.
-=======
 <center><img style="width: 300px; height: 150px;" alt="" src="images/MF3CC_powers.png"></center><br>
 <center><img style="width: 300px; height: 130px;" alt="" src="images/MF3CC_parm.png"></center><br>
 <br>
->>>>>>> 5a92f4d0
 
 <span style="font-size: 12pt; font-family: &quot;Times New Roman&quot;;" lang="EN-GB"><span style="position: relative; top: 19pt;"><br>
 </span></span>
@@ -118,7 +98,7 @@
 </ol>
 <h4>Parameters Used</h4>&nbsp;&nbsp; The following processing parameters are needed (see Figure 1):<br>
 <ul>
-    <li>Decomposition: m-chi, m-delta, H-Alpha, RVOG decomposition or Model-Free 3-Component Decomposition<br>
+    <li>Decomposition: m-chi, m-delta, H-Alpha or RVOG decomposition<br>
     </li>
     <li>Window Size X: X dimension of the sliding window used in computing the mean covariance matrix</li>
   <li>Window Size Y: Y dimension of the sliding window used in computing the mean covariance matrix</li>
@@ -153,10 +133,6 @@
     Theory", IEEE Geoscience and Remote Sensing Letters, Vol. 9, No. 1,
     Jan. 2012.<br>
     <br>
-    <p>[4] S. Dey, A. Bhattacharya, D. Ratha, D. Mandal and A. C. Frery, 2020. 
-        &#8220;Target characterization and scattering power decomposition for 
-        full and compact polarimetric SAR data&#8221;, IEEE Transactions on 
-        Geoscience and Remote Sensing, 59(5), pp.3981-3998. </p>
 </p>
 
 
